/****************************************************************************
 * Copyright 2016-2019, Optimizely, Inc. and contributors                   *
 *                                                                          *
 * Licensed under the Apache License, Version 2.0 (the "License");          *
 * you may not use this file except in compliance with the License.         *
 * You may obtain a copy of the License at                                  *
 *                                                                          *
 *    http://www.apache.org/licenses/LICENSE-2.0                            *
 *                                                                          *
 * Unless required by applicable law or agreed to in writing, software      *
 * distributed under the License is distributed on an "AS IS" BASIS,        *
 * WITHOUT WARRANTIES OR CONDITIONS OF ANY KIND, either express or implied. *
 * See the License for the specific language governing permissions and      *
 * limitations under the License.                                           *
 ***************************************************************************/

var Optimizely = require('./');
var audienceEvaluator = require('../core/audience_evaluator');
var bluebird = require('bluebird');
var bucketer = require('../core/bucketer');
var datafileManager = require('@optimizely/js-sdk-datafile-manager');
var enums = require('../utils/enums');
var eventBuilder = require('../core/event_builder/index.js');
var eventDispatcher = require('../plugins/event_dispatcher/index.node');
var errorHandler = require('../plugins/error_handler');
var fns = require('../utils/fns');
var jsonSchemaValidator = require('../utils/json_schema_validator');
var logger = require('../plugins/logger');
var decisionService = require('../core/decision_service');
var testData = require('../tests/test_data');
var jsonSchemaValidator = require('../utils/json_schema_validator');
var projectConfig = require('../core/project_config');

var chai = require('chai');
var assert = chai.assert;
var sinon = require('sinon');
var sprintf = require('@optimizely/js-sdk-utils').sprintf;
var uuid = require('uuid');

var ERROR_MESSAGES = enums.ERROR_MESSAGES;
var LOG_LEVEL = enums.LOG_LEVEL;
var LOG_MESSAGES = enums.LOG_MESSAGES;
var DECISION_SOURCES = enums.DECISION_SOURCES;
var DECISION_INFO_TYPES = enums.DECISION_INFO_TYPES;
var FEATURE_VARIABLE_TYPES = enums.FEATURE_VARIABLE_TYPES;

describe('lib/optimizely', function() {
  var DatafileManagerStub;
  beforeEach(function() {
    DatafileManagerStub = sinon.stub(datafileManager, 'DatafileManager').callsFake(function() {
      return {
        start: sinon.stub(),
        stop: sinon.stub(),
        get: sinon.stub().returns(null),
        on: sinon.stub().returns(function() {}),
        onReady: sinon.stub().returns({ then: function() {} })
      };
    });
  });

  afterEach(function() {
    DatafileManagerStub.restore();
  });

  describe('constructor', function() {
    var stubErrorHandler = { handleError: function() {}};
    var stubEventDispatcher = { dispatchEvent: function() { return bluebird.resolve(null); } };
    var createdLogger = logger.createLogger({logLevel: LOG_LEVEL.INFO});
    beforeEach(function() {
      sinon.stub(stubErrorHandler, 'handleError');
      sinon.stub(createdLogger, 'log');
    });

    afterEach(function() {
      stubErrorHandler.handleError.restore();
      createdLogger.log.restore();
    });

    describe('constructor', function() {
      it('should construct an instance of the Optimizely class', function() {
        var optlyInstance = new Optimizely({
          clientEngine: 'node-sdk',
          datafile: testData.getTestProjectConfig(),
          errorHandler: stubErrorHandler,
          eventDispatcher: stubEventDispatcher,
          jsonSchemaValidator: jsonSchemaValidator,
          logger: createdLogger,
        });
        assert.instanceOf(optlyInstance, Optimizely);
        sinon.assert.called(createdLogger.log);
        var logMessage = createdLogger.log.args[0][1];
        assert.strictEqual(logMessage, sprintf(LOG_MESSAGES.VALID_DATAFILE, 'PROJECT_CONFIG'));
      });

      it('should construct an instance of the Optimizely class when datafile is JSON string', function() {
        var optlyInstance = new Optimizely({
          clientEngine: 'node-sdk',
          datafile: JSON.stringify(testData.getTestProjectConfig()),
          errorHandler: stubErrorHandler,
          eventDispatcher: stubEventDispatcher,
          jsonSchemaValidator: jsonSchemaValidator,
          logger: createdLogger,
        });
        assert.instanceOf(optlyInstance, Optimizely);
        sinon.assert.called(createdLogger.log);
        var logMessage = createdLogger.log.args[0][1];
        assert.strictEqual(logMessage, sprintf(LOG_MESSAGES.VALID_DATAFILE, 'PROJECT_CONFIG'));
      });

      it('should log if the client engine passed in is invalid', function() {
        new Optimizely({
          datafile: testData.getTestProjectConfig(),
          errorHandler: stubErrorHandler,
          eventDispatcher: stubEventDispatcher,
          logger: createdLogger,
        });

        sinon.assert.called(createdLogger.log);
        var logMessage = createdLogger.log.args[0][1];
        assert.strictEqual(logMessage, sprintf(LOG_MESSAGES.INVALID_CLIENT_ENGINE, 'OPTIMIZELY', 'undefined'));
      });

      it('should throw an error if neither datafile nor sdkKey are passed into the constructor', function() {
        var optly = new Optimizely({
          clientEngine: 'node-sdk',
          errorHandler: stubErrorHandler,
          logger: createdLogger,
        });
        sinon.assert.calledOnce(stubErrorHandler.handleError);
        var errorMessage = stubErrorHandler.handleError.lastCall.args[0].message;
        assert.strictEqual(errorMessage, sprintf(ERROR_MESSAGES.DATAFILE_AND_SDK_KEY_MISSING, 'OPTIMIZELY'));

        sinon.assert.calledOnce(createdLogger.log);
        var logMessage = createdLogger.log.args[0][1];
        assert.strictEqual(logMessage, sprintf(ERROR_MESSAGES.DATAFILE_AND_SDK_KEY_MISSING, 'OPTIMIZELY'));

        assert.isFalse(!!optly.__isValidInstance());
      });

      it('should throw an error if the datafile JSON is malformed', function() {
        var invalidDatafileJSON = 'abc';

        new Optimizely({
          clientEngine: 'node-sdk',
          errorHandler: stubErrorHandler,
          datafile: invalidDatafileJSON,
          jsonSchemaValidator: jsonSchemaValidator,
          logger: createdLogger,
        });

        sinon.assert.calledOnce(createdLogger.log);
        var logMessage = createdLogger.log.args[0][1];
        assert.strictEqual(logMessage, sprintf(ERROR_MESSAGES.INVALID_DATAFILE_MALFORMED, 'CONFIG_VALIDATOR'));
      });

      it('should throw an error if the datafile is not valid', function() {
        var invalidDatafile = testData.getTestProjectConfig();
        delete invalidDatafile['projectId'];

        new Optimizely({
          clientEngine: 'node-sdk',
          errorHandler: stubErrorHandler,
          datafile: invalidDatafile,
          jsonSchemaValidator: jsonSchemaValidator,
          logger: createdLogger,
        });
        sinon.assert.calledOnce(stubErrorHandler.handleError);
        var errorMessage = stubErrorHandler.handleError.lastCall.args[0].message;
        assert.strictEqual(errorMessage, sprintf(ERROR_MESSAGES.INVALID_DATAFILE, 'JSON_SCHEMA_VALIDATOR', 'projectId', 'is missing and it is required'));

        sinon.assert.calledOnce(createdLogger.log);
        var logMessage = createdLogger.log.args[0][1];
        assert.strictEqual(logMessage, sprintf(ERROR_MESSAGES.INVALID_DATAFILE, 'JSON_SCHEMA_VALIDATOR', 'projectId', 'is missing and it is required'));
      });

      it('should log an error if the datafile version is not supported', function() {
        new Optimizely({
          clientEngine: 'node-sdk',
          errorHandler: stubErrorHandler,
          datafile: testData.getUnsupportedVersionConfig(),
          jsonSchemaValidator: jsonSchemaValidator,
          logger: createdLogger,
        });

        sinon.assert.calledOnce(stubErrorHandler.handleError);
        var errorMessage = stubErrorHandler.handleError.lastCall.args[0].message;
        assert.strictEqual(errorMessage, sprintf(ERROR_MESSAGES.INVALID_DATAFILE_VERSION, 'CONFIG_VALIDATOR', '5'));

        sinon.assert.calledOnce(createdLogger.log);
        var logMessage = createdLogger.log.args[0][1];
        assert.strictEqual(logMessage, sprintf(ERROR_MESSAGES.INVALID_DATAFILE_VERSION, 'CONFIG_VALIDATOR', '5'));
      });

      describe('skipping JSON schema validation', function() {
        beforeEach(function() {
          sinon.spy(jsonSchemaValidator, 'validate');
        });

        afterEach(function() {
          jsonSchemaValidator.validate.restore();
        });

        it('should skip JSON schema validation if skipJSONValidation is passed into instance args with `true` value', function() {
          new Optimizely({
            clientEngine: 'node-sdk',
            datafile: testData.getTestProjectConfig(),
            errorHandler: stubErrorHandler,
            eventDispatcher: stubEventDispatcher,
            logger: logger.createLogger({ logToConsole: false }),
            skipJSONValidation: true,
          });

          sinon.assert.notCalled(jsonSchemaValidator.validate);
        });

        it('should not skip JSON schema validation if skipJSONValidation is passed into instance args with any value other than true', function() {
          new Optimizely({
            clientEngine: 'node-sdk',
            datafile: testData.getTestProjectConfig(),
            errorHandler: stubErrorHandler,
            eventDispatcher: stubEventDispatcher,
            jsonSchemaValidator: jsonSchemaValidator,
            logger: createdLogger,
            skipJSONValidation: 'hi',
          });

          sinon.assert.calledOnce(jsonSchemaValidator.validate);
          sinon.assert.calledOnce(createdLogger.log);
          var logMessage = createdLogger.log.args[0][1];
          assert.strictEqual(logMessage, sprintf(LOG_MESSAGES.VALID_DATAFILE, 'PROJECT_CONFIG'));
        });
      });

      describe('when a user profile service is provided', function() {
        beforeEach(function() {
          sinon.stub(decisionService, 'createDecisionService');
        });

        afterEach(function() {
          decisionService.createDecisionService.restore();
        });

        it('should validate and pass the user profile service to the decision service', function() {
          var userProfileServiceInstance = {
            lookup: function() {},
            save: function() {},
          };

          var optlyInstance = new Optimizely({
            clientEngine: 'node-sdk',
            logger: createdLogger,
            datafile: testData.getTestProjectConfig(),
            jsonSchemaValidator: jsonSchemaValidator,
            userProfileService: userProfileServiceInstance,
          });

          sinon.assert.calledWith(decisionService.createDecisionService, {
            userProfileService: userProfileServiceInstance,
            logger: createdLogger,
          });

          // Checking the second log message as the first one just says "Datafile is valid"
          var logMessage = createdLogger.log.args[1][1];
          assert.strictEqual(logMessage, 'OPTIMIZELY: Valid user profile service provided.');
        });

        it('should pass in a null user profile to the decision service if the provided user profile is invalid', function() {
          var invalidUserProfile = {
            save: function() {},
          };

          var optlyInstance = new Optimizely({
            clientEngine: 'node-sdk',
            logger: createdLogger,
            datafile: testData.getTestProjectConfig(),
            jsonSchemaValidator: jsonSchemaValidator,
            userProfileService: invalidUserProfile,
          });

          sinon.assert.calledWith(decisionService.createDecisionService, {
            userProfileService: null,
            logger: createdLogger,
          });

          // Checking the second log message as the first one just says "Datafile is valid"
          var logMessage = createdLogger.log.args[1][1];
          assert.strictEqual(logMessage, 'USER_PROFILE_SERVICE_VALIDATOR: Provided user profile service instance is in an invalid format: Missing function \'lookup\'.');
        });
      });

      describe('when an sdkKey is provided', function() {
        it('should not log an error when sdkKey is provided and datafile is not provided', function() {
          new Optimizely({
            clientEngine: 'node-sdk',
            eventBuilder: eventBuilder,
            errorHandler: stubErrorHandler,
            eventDispatcher: eventDispatcher,
            isValidInstance: true,
            jsonSchemaValidator: jsonSchemaValidator,
            logger: createdLogger,
            sdkKey: '12345',
            skipJSONValidation: false,
          });
          sinon.assert.notCalled(stubErrorHandler.handleError);
        });

        it('creates and starts a datafile manager', function() {
          new Optimizely({
            clientEngine: 'node-sdk',
            eventBuilder: eventBuilder,
            errorHandler: errorHandler,
            eventDispatcher: eventDispatcher,
            isValidInstance: true,
            jsonSchemaValidator: jsonSchemaValidator,
            logger: createdLogger,
            sdkKey: '12345',
            skipJSONValidation: false,
          });
          sinon.assert.calledOnce(datafileManager.DatafileManager);
          sinon.assert.calledOnce(datafileManager.DatafileManager.getCall(0).returnValue.start);
        });

        it('passes the sdkKey and the datafile to the datafile manager', function() {
          new Optimizely({
            clientEngine: 'node-sdk',
            datafile: testData.getTestProjectConfig(),
            errorHandler: errorHandler,
            eventDispatcher: eventDispatcher,
            isValidInstance: true,
            jsonSchemaValidator: jsonSchemaValidator,
            logger: createdLogger,
            sdkKey: '12345',
            skipJSONValidation: false,
          });
          sinon.assert.calledOnce(datafileManager.DatafileManager);
          sinon.assert.calledWithExactly(datafileManager.DatafileManager, {
            datafile: testData.getTestProjectConfig(),
            sdkKey: '12345',
          });
        });

        it('passes only sdkKey to the datafile manager when no datafile was provided', function() {
          new Optimizely({
            clientEngine: 'node-sdk',
            errorHandler: errorHandler,
            eventDispatcher: eventDispatcher,
            isValidInstance: true,
            jsonSchemaValidator: jsonSchemaValidator,
            logger: createdLogger,
            sdkKey: '12345',
            skipJSONValidation: false,
          });
          sinon.assert.calledOnce(datafileManager.DatafileManager);
          sinon.assert.calledWithExactly(datafileManager.DatafileManager, {
            sdkKey: '12345',
          });
        });

        it('uses the datafile returned from the datafile manager get() for the immediately-available project config object', function() {
          var differentDatafile = testData.getTestProjectConfig();
          differentDatafile.experiments.push({
            key: 'myOtherExperiment',
            status: 'Running',
            forcedVariations: {
            },
            audienceIds: [],
            layerId: '5',
            trafficAllocation: [
              {
                entityId: '99999999',
                endOfRange: 10000,
              },
            ],
            id: '999998888777776',
            variations: [
              {
                key: 'control',
                id: '99999999',
              },
            ],
          });
          differentDatafile.revision = '44';
          datafileManager.DatafileManager.callsFake(function() {
            return {
              start: sinon.stub(),
              stop: sinon.stub(),
              // Return different datafile from get method -- this should be used immediately by Optimizely
              get: sinon.stub().returns(differentDatafile),
              on: sinon.stub().returns(function() {}),
              onReady: sinon.stub().returns({ then: function() {} })
            };
          });
          var optlyInstance = new Optimizely({
            clientEngine: 'node-sdk',
            datafile: testData.getTestProjectConfig(),
            errorHandler: errorHandler,
            eventDispatcher: eventDispatcher,
            isValidInstance: true,
            jsonSchemaValidator: jsonSchemaValidator,
            logger: createdLogger,
            sdkKey: '12345',
            skipJSONValidation: false,
          });
          assert.strictEqual(optlyInstance.activate('myOtherExperiment', 'user12345'), 'control');
        });
      });
    });
  });

  describe('APIs', function() {
    var optlyInstance;
    var bucketStub;
    var clock;
    var createdLogger = logger.createLogger({
      logLevel: LOG_LEVEL.INFO,
      logToConsole: false,
    });
    beforeEach(function() {
      optlyInstance = new Optimizely({
        clientEngine: 'node-sdk',
        datafile: testData.getTestProjectConfig(),
        errorHandler: errorHandler,
        eventDispatcher: eventDispatcher,
        jsonSchemaValidator: jsonSchemaValidator,
        logger: createdLogger,
        isValidInstance: true,
      });

      bucketStub = sinon.stub(bucketer, 'bucket');
      sinon.stub(eventDispatcher, 'dispatchEvent');
      sinon.stub(errorHandler, 'handleError');
      sinon.stub(createdLogger, 'log');
      sinon.stub(uuid, 'v4').returns('a68cf1ad-0393-4e18-af87-efe8f01a7c9c');

      clock = sinon.useFakeTimers(new Date().getTime());
    });

    afterEach(function() {
      bucketer.bucket.restore();
      eventDispatcher.dispatchEvent.restore();
      errorHandler.handleError.restore();
      createdLogger.log.restore();
      clock.restore();
      uuid.v4.restore();
    });

    describe('#activate', function() {
      it('should call bucketer and dispatchEvent with proper args and return variation key', function() {
        bucketStub.returns('111129');
        var variation = optlyInstance.activate('testExperiment', 'testUser');
        assert.strictEqual(variation, 'variation');

        sinon.assert.calledOnce(bucketer.bucket);
        sinon.assert.calledOnce(eventDispatcher.dispatchEvent);

        var expectedObj = {
          url: 'https://logx.optimizely.com/v1/events',
          httpVerb: 'POST',
          params: {
            'account_id': '12001',
            'project_id': '111001',
            'visitors': [{
              'snapshots': [{
                'decisions': [{
                  'campaign_id': '4',
                  'experiment_id': '111127',
                  'variation_id': '111129'
                }],
                'events': [{
                  'entity_id': '4',
                  'timestamp': Math.round(new Date().getTime()),
                  'key': 'campaign_activated',
                  'uuid': 'a68cf1ad-0393-4e18-af87-efe8f01a7c9c'
                }]
              }],
              'visitor_id': 'testUser',
              'attributes': [],
            }],
            'revision': '42',
            'client_name': 'node-sdk',
            'client_version': enums.NODE_CLIENT_VERSION,
            'anonymize_ip': false,
            'enrich_decisions': true,
          },
        };
        var eventDispatcherCall = eventDispatcher.dispatchEvent.args[0];
        assert.deepEqual(eventDispatcherCall[0], expectedObj);
      });

      it('should dispatch proper params for null value attributes', function() {
        bucketStub.returns('122229');
        var activate = optlyInstance.activate('testExperimentWithAudiences', 'testUser', {browser_type: 'firefox', 'test_null_attribute': null});
        assert.strictEqual(activate, 'variationWithAudience');

        sinon.assert.calledOnce(bucketer.bucket);
        sinon.assert.calledOnce(eventDispatcher.dispatchEvent);

        var expectedObj = {
          url: 'https://logx.optimizely.com/v1/events',
          httpVerb: 'POST',
          params: {
            'account_id': '12001',
            'project_id': '111001',
            'visitors': [{
              'snapshots': [{
                'decisions': [{
                  'campaign_id': '5',
                  'experiment_id': '122227',
                  'variation_id': '122229'
                }],
                'events': [{
                  'entity_id': '5',
                  'timestamp': Math.round(new Date().getTime()),
                  'key': 'campaign_activated',
                  'uuid': 'a68cf1ad-0393-4e18-af87-efe8f01a7c9c'
                }]
              }],
              'visitor_id': 'testUser',
              'attributes': [{
                'entity_id': '111094',
                'key': 'browser_type',
                'type': 'custom',
                'value': 'firefox'
              }],
            }],
            'revision': '42',
            'client_name': 'node-sdk',
            'client_version': enums.NODE_CLIENT_VERSION,
            'anonymize_ip': false,
            'enrich_decisions': true,
          },
        };

        var eventDispatcherCall = eventDispatcher.dispatchEvent.args[0];
        assert.deepEqual(eventDispatcherCall[0], expectedObj);
      });

      it('should call bucketer and dispatchEvent with proper args and return variation key if user is in audience', function() {
        bucketStub.returns('122229');
        var activate = optlyInstance.activate('testExperimentWithAudiences', 'testUser', {browser_type: 'firefox'});
        assert.strictEqual(activate, 'variationWithAudience');

        sinon.assert.calledOnce(bucketer.bucket);
        sinon.assert.calledOnce(eventDispatcher.dispatchEvent);

        var expectedObj = {
          url: 'https://logx.optimizely.com/v1/events',
          httpVerb: 'POST',
          params: {
            'account_id': '12001',
            'project_id': '111001',
            'visitors': [{
              'snapshots': [{
                'decisions': [{
                  'campaign_id': '5',
                  'experiment_id': '122227',
                  'variation_id': '122229'
                }],
                'events': [{
                  'entity_id': '5',
                  'timestamp': Math.round(new Date().getTime()),
                  'key': 'campaign_activated',
                  'uuid': 'a68cf1ad-0393-4e18-af87-efe8f01a7c9c'
                }]
              }],
              'visitor_id': 'testUser',
              'attributes': [{
                'entity_id': '111094',
                'key': 'browser_type',
                'type': 'custom',
                'value': 'firefox'
              }],
            }],
            'revision': '42',
            'client_name': 'node-sdk',
            'client_version': enums.NODE_CLIENT_VERSION,
            'anonymize_ip': false,
            'enrich_decisions': true,
          },
        };

        var eventDispatcherCall = eventDispatcher.dispatchEvent.args[0];
        assert.deepEqual(eventDispatcherCall[0], expectedObj);
      });

      it('should call activate and dispatchEvent with typed attributes and return variation key', function() {
        bucketStub.returns('122229');
        var activate = optlyInstance.activate('testExperimentWithAudiences', 'testUser', {
          browser_type: 'firefox',
          boolean_key: true,
          integer_key: 10,
          double_key: 3.14,
        });
        assert.strictEqual(activate, 'variationWithAudience');

        sinon.assert.calledOnce(bucketer.bucket);
        sinon.assert.calledOnce(eventDispatcher.dispatchEvent);

        var expectedObj = {
          url: 'https://logx.optimizely.com/v1/events',
          httpVerb: 'POST',
          params: {
            'account_id': '12001',
            'project_id': '111001',
            'visitors': [{
              'snapshots': [{
                'decisions': [{
                  'campaign_id': '5',
                  'experiment_id': '122227',
                  'variation_id': '122229'
                }],
                'events': [{
                  'entity_id': '5',
                  'timestamp': Math.round(new Date().getTime()),
                  'key': 'campaign_activated',
                  'uuid': 'a68cf1ad-0393-4e18-af87-efe8f01a7c9c'
                }]
              }],
              'visitor_id': 'testUser',
              'attributes': [{
                'entity_id': '111094',
                'key': 'browser_type',
                'type': 'custom',
                'value': 'firefox'
              }, {
                'entity_id': '323434545',
                'key': 'boolean_key',
                'type': 'custom',
                'value': true
              }, {
                'entity_id': '616727838',
                'key': 'integer_key',
                'type': 'custom',
                'value': 10
              }, {
                'entity_id': '808797686',
                'key': 'double_key',
                'type': 'custom',
                'value': 3.14
              }],
            }],
            'revision': '42',
            'client_name': 'node-sdk',
            'client_version': enums.NODE_CLIENT_VERSION,
            'anonymize_ip': false,
            'enrich_decisions': true,
          },
        };

        var eventDispatcherCall = eventDispatcher.dispatchEvent.args[0];
        assert.deepEqual(eventDispatcherCall[0], expectedObj);
      });

      describe('when experiment_bucket_map attribute is present', function() {
        it('should call activate and respect attribute experiment_bucket_map', function() {
          bucketStub.returns('111128'); // id of "control" variation
          var activate = optlyInstance.activate('testExperiment', 'testUser', {
            $opt_experiment_bucket_map: {
              '111127': {
                variation_id: '111129', // id of "variation" variation
              },
            },
          });

          assert.strictEqual(activate, 'variation');
          sinon.assert.notCalled(bucketer.bucket);
        });
      });

      it('should call bucketer and dispatchEvent with proper args and return variation key if user is in grouped experiment', function() {
        bucketStub.returns('662');
        var activate = optlyInstance.activate('groupExperiment2', 'testUser');
        assert.strictEqual(activate, 'var2exp2');

        sinon.assert.calledOnce(bucketer.bucket);
        sinon.assert.calledOnce(eventDispatcher.dispatchEvent);

        var expectedObj = {
          url: 'https://logx.optimizely.com/v1/events',
          httpVerb: 'POST',
          params: {
            'account_id': '12001',
            'project_id': '111001',
            'visitors': [{
              'snapshots': [{
                'decisions': [{
                  'campaign_id': '2',
                  'experiment_id': '443',
                  'variation_id': '662'
                }],
                'events': [{
                  'entity_id': '2',
                  'timestamp': Math.round(new Date().getTime()),
                  'key': 'campaign_activated',
                  'uuid': 'a68cf1ad-0393-4e18-af87-efe8f01a7c9c'
                }]
              }],
              'visitor_id': 'testUser',
              'attributes': [],
            }],
            'revision': '42',
            'client_name': 'node-sdk',
            'client_version': enums.NODE_CLIENT_VERSION,
            'anonymize_ip': false,
            'enrich_decisions': true,
          },
        };

        var eventDispatcherCall = eventDispatcher.dispatchEvent.args[0];
        assert.deepEqual(eventDispatcherCall[0], expectedObj);
      });

      it('should call bucketer and dispatchEvent with proper args and return variation key if user is in grouped experiment and is in audience', function() {
        bucketStub.returns('552');
        var activate = optlyInstance.activate('groupExperiment1', 'testUser', {browser_type: 'firefox'});
        assert.strictEqual(activate, 'var2exp1');

        sinon.assert.calledOnce(bucketer.bucket);
        sinon.assert.calledOnce(eventDispatcher.dispatchEvent);

        var expectedObj = {
          url: 'https://logx.optimizely.com/v1/events',
          httpVerb: 'POST',
          params: {
            'account_id': '12001',
            'project_id': '111001',
            'visitors': [{
              'snapshots': [{
                'decisions': [{
                  'campaign_id': '1',
                  'experiment_id': '442',
                  'variation_id': '552'
                }],
                'events': [{
                  'entity_id': '1',
                  'timestamp': Math.round(new Date().getTime()),
                  'key': 'campaign_activated',
                  'uuid': 'a68cf1ad-0393-4e18-af87-efe8f01a7c9c'
                }]
              }],
              'visitor_id': 'testUser',
              'attributes': [{
                'entity_id': '111094',
                'key': 'browser_type',
                'type': 'custom',
                'value': 'firefox'
              }],
            }],
            'revision': '42',
            'client_name': 'node-sdk',
            'client_version': enums.NODE_CLIENT_VERSION,
            'anonymize_ip': false,
            'enrich_decisions': true,
          },
        };

        var eventDispatcherCall = eventDispatcher.dispatchEvent.args[0];
        assert.deepEqual(eventDispatcherCall[0], expectedObj);
      });

      it('should not make a dispatch event call if variation ID is null', function() {
        bucketStub.returns(null);
        assert.isNull(optlyInstance.activate('testExperiment', 'testUser'));
        sinon.assert.notCalled(eventDispatcher.dispatchEvent);
        sinon.assert.called(createdLogger.log);

        sinon.assert.calledWithExactly(createdLogger.log, LOG_LEVEL.DEBUG, sprintf(LOG_MESSAGES.USER_HAS_NO_FORCED_VARIATION,
            'PROJECT_CONFIG',
            'testUser'));


        sinon.assert.calledWithExactly(createdLogger.log, LOG_LEVEL.INFO, sprintf(LOG_MESSAGES.NOT_ACTIVATING_USER,
            'OPTIMIZELY',
            'testUser',
            'testExperiment'));
      });

      it('should return null if user is not in audience and user is not in group', function() {
        assert.isNull(optlyInstance.activate('testExperimentWithAudiences', 'testUser', {browser_type: 'chrome'}));

        sinon.assert.calledWithExactly(
            createdLogger.log,
            LOG_LEVEL.DEBUG,
            sprintf(LOG_MESSAGES.USER_HAS_NO_FORCED_VARIATION, 'PROJECT_CONFIG', 'testUser')
        );

        sinon.assert.calledWithExactly(
            createdLogger.log,
            LOG_LEVEL.INFO,
            sprintf(LOG_MESSAGES.USER_NOT_IN_EXPERIMENT, 'DECISION_SERVICE', 'testUser', 'testExperimentWithAudiences')
        );

        sinon.assert.calledWithExactly(
            createdLogger.log,
            LOG_LEVEL.INFO  ,
            sprintf(LOG_MESSAGES.NOT_ACTIVATING_USER, 'OPTIMIZELY', 'testUser', 'testExperimentWithAudiences')
        );
      });

      it('should return null if user is not in audience and user is in group', function() {
        assert.isNull(optlyInstance.activate('groupExperiment1', 'testUser', {browser_type: 'chrome'}));

        sinon.assert.calledWithExactly(
            createdLogger.log,
            LOG_LEVEL.DEBUG,
            sprintf(LOG_MESSAGES.USER_HAS_NO_FORCED_VARIATION, 'PROJECT_CONFIG', 'testUser')
        );

        sinon.assert.calledWithExactly(
            createdLogger.log,
            LOG_LEVEL.INFO,
            sprintf(LOG_MESSAGES.USER_NOT_IN_EXPERIMENT, 'DECISION_SERVICE', 'testUser', 'groupExperiment1')
        );

        sinon.assert.calledWithExactly(
            createdLogger.log,
            LOG_LEVEL.INFO  ,
            sprintf(LOG_MESSAGES.NOT_ACTIVATING_USER, 'OPTIMIZELY', 'testUser', 'groupExperiment1')
        );
      });

      it('should return null if experiment is not running', function() {
        assert.isNull(optlyInstance.activate('testExperimentNotRunning', 'testUser'));
        sinon.assert.calledTwice(createdLogger.log);

        var logMessage1 = createdLogger.log.args[0][1];
        assert.strictEqual(logMessage1, sprintf(LOG_MESSAGES.EXPERIMENT_NOT_RUNNING, 'DECISION_SERVICE', 'testExperimentNotRunning'));
        var logMessage2 = createdLogger.log.args[1][1];
        assert.strictEqual(logMessage2, sprintf(LOG_MESSAGES.NOT_ACTIVATING_USER, 'OPTIMIZELY', 'testUser', 'testExperimentNotRunning'));
      });

      it('should throw an error for invalid user ID', function() {
        assert.isNull(optlyInstance.activate('testExperiment', null));

        sinon.assert.notCalled(eventDispatcher.dispatchEvent);

        sinon.assert.calledOnce(errorHandler.handleError);
        var errorMessage = errorHandler.handleError.lastCall.args[0].message;
        assert.strictEqual(errorMessage, sprintf(ERROR_MESSAGES.INVALID_INPUT_FORMAT, 'OPTIMIZELY', 'user_id'));

        sinon.assert.calledTwice(createdLogger.log);

        var logMessage1 = createdLogger.log.args[0][1];
        assert.strictEqual(logMessage1, sprintf(ERROR_MESSAGES.INVALID_INPUT_FORMAT, 'OPTIMIZELY', 'user_id'));
        var logMessage2 = createdLogger.log.args[1][1];
        assert.strictEqual(logMessage2, sprintf(LOG_MESSAGES.NOT_ACTIVATING_USER, 'OPTIMIZELY', 'null', 'testExperiment'));
      });

      it('should log an error for invalid experiment key', function() {
        assert.isNull(optlyInstance.activate('invalidExperimentKey', 'testUser'));

        sinon.assert.notCalled(eventDispatcher.dispatchEvent);

        sinon.assert.calledTwice(createdLogger.log);
        var logMessage1 = createdLogger.log.args[0][1];
        assert.strictEqual(logMessage1, sprintf(ERROR_MESSAGES.INVALID_EXPERIMENT_KEY, 'OPTIMIZELY', 'invalidExperimentKey'));
        var logMessage2 = createdLogger.log.args[1][1];
        assert.strictEqual(logMessage2, sprintf(LOG_MESSAGES.NOT_ACTIVATING_USER, 'OPTIMIZELY', 'testUser', 'invalidExperimentKey'));
      });

      it('should throw an error for invalid attributes', function() {
        assert.isNull(optlyInstance.activate('testExperimentWithAudiences', 'testUser', []));

        sinon.assert.notCalled(eventDispatcher.dispatchEvent);
        sinon.assert.calledOnce(errorHandler.handleError);
        var errorMessage = errorHandler.handleError.lastCall.args[0].message;
        assert.strictEqual(errorMessage, sprintf(ERROR_MESSAGES.INVALID_ATTRIBUTES, 'ATTRIBUTES_VALIDATOR'));

        sinon.assert.calledTwice(createdLogger.log);
        var logMessage1 = createdLogger.log.args[0][1];
        assert.strictEqual(logMessage1, sprintf(ERROR_MESSAGES.INVALID_ATTRIBUTES, 'ATTRIBUTES_VALIDATOR'));
        var logMessage2 = createdLogger.log.args[1][1];
        assert.strictEqual(logMessage2, sprintf(LOG_MESSAGES.NOT_ACTIVATING_USER, 'OPTIMIZELY', 'testUser', 'testExperimentWithAudiences'));
      });

      it('should activate when logger is in DEBUG mode', function() {
        bucketStub.returns('111129');
        var instance = new Optimizely({
          datafile: testData.getTestProjectConfig(),
          errorHandler: errorHandler,
          eventDispatcher: eventDispatcher,
          jsonSchemaValidator: jsonSchemaValidator,
          logger: logger.createLogger({
            logLevel: enums.LOG_LEVEL.DEBUG,
            logToConsole: false,
          }),
          isValidInstance: true,
        });

        var variation = instance.activate('testExperiment', 'testUser');
        assert.strictEqual(variation, 'variation');
        sinon.assert.calledOnce(eventDispatcher.dispatchEvent);
      });

      describe('whitelisting', function() {
        beforeEach(function() {
          sinon.spy(Optimizely.prototype, '__validateInputs');
        });

        afterEach(function() {
          Optimizely.prototype.__validateInputs.restore();
        });

        it('should return forced variation after experiment status check and before audience check', function() {
          var activate = optlyInstance.activate('testExperiment', 'user1');
          assert.strictEqual(activate, 'control');

          sinon.assert.calledTwice(Optimizely.prototype.__validateInputs);

          var logMessage0 = createdLogger.log.args[0][1];
          assert.strictEqual(logMessage0, sprintf(LOG_MESSAGES.USER_HAS_NO_FORCED_VARIATION, 'PROJECT_CONFIG', 'user1'));
          var logMessage1 = createdLogger.log.args[1][1];
          assert.strictEqual(logMessage1, sprintf(LOG_MESSAGES.USER_FORCED_IN_VARIATION, 'DECISION_SERVICE', 'user1', 'control'));

          var expectedObj = {
            url: 'https://logx.optimizely.com/v1/events',
            httpVerb: 'POST',
            params: {
              'account_id': '12001',
              'project_id': '111001',
              'visitors': [{
                'snapshots': [{
                  'decisions': [{
                    'campaign_id': '4',
                    'experiment_id': '111127',
                    'variation_id': '111128'
                  }],
                  'events': [{
                    'entity_id': '4',
                    'timestamp': Math.round(new Date().getTime()),
                    'key': 'campaign_activated',
                    'uuid': 'a68cf1ad-0393-4e18-af87-efe8f01a7c9c'
                  }]
                }],
                'visitor_id': 'user1',
                'attributes': [],
              }],
              'revision': '42',
              'client_name': 'node-sdk',
              'client_version': enums.NODE_CLIENT_VERSION,
              'anonymize_ip': false,
              'enrich_decisions': true,
            },
          };
        });
      });

      it('returns the variation key but does not dispatch the event if user is in experiment and experiment is set to Launched', function() {
        bucketStub.returns('144448');

        var bucketedVariation = optlyInstance.activate('testExperimentLaunched', 'testUser');
        assert.strictEqual(bucketedVariation, 'controlLaunched');

        sinon.assert.notCalled(eventDispatcher.dispatchEvent);
      });

      it('should not activate when optimizely object is not a valid instance', function() {
        var instance = new Optimizely({
          datafile: {},
          errorHandler: errorHandler,
          eventDispatcher: eventDispatcher,
          logger: createdLogger,
        });

        createdLogger.log.reset();

        instance.activate('testExperiment', 'testUser');

        sinon.assert.calledOnce(createdLogger.log);
        var logMessage = createdLogger.log.args[0][1];
        assert.strictEqual(logMessage, sprintf(LOG_MESSAGES.INVALID_OBJECT, 'OPTIMIZELY', 'activate'));

        sinon.assert.notCalled(eventDispatcher.dispatchEvent);
      });
    });

    describe('#track', function() {
      it('should dispatch an event when no attributes are provided and the event\'s experiment is untargeted', function() {
        optlyInstance.track('testEvent', 'testUser');

        sinon.assert.calledOnce(eventDispatcher.dispatchEvent);

        var expectedObj = {
          url: 'https://logx.optimizely.com/v1/events',
          httpVerb: 'POST',
          params: {
            'account_id': '12001',
            'project_id': '111001',
            'visitors': [{
              'snapshots': [{
                'events': [{
                  'entity_id': '111095',
                  'timestamp': Math.round(new Date().getTime()),
                  'uuid': 'a68cf1ad-0393-4e18-af87-efe8f01a7c9c',
                  'key': 'testEvent'
                }]
              }],
              'visitor_id': 'testUser',
              'attributes': [],
            }],
            'revision': '42',
            'client_name': 'node-sdk',
            'client_version': enums.NODE_CLIENT_VERSION,
            'anonymize_ip': false,
            'enrich_decisions': true,
          },
        };
        var eventDispatcherCall = eventDispatcher.dispatchEvent.args[0];
        assert.deepEqual(eventDispatcherCall[0], expectedObj);
      });

      it('should dispatch an event when empty attributes are provided and the event\'s experiment is untargeted', function() {
        optlyInstance.track('testEvent', 'testUser', {});
        sinon.assert.calledOnce(eventDispatcher.dispatchEvent);
        var expectedObj = {
          url: 'https://logx.optimizely.com/v1/events',
          httpVerb: 'POST',
          params: {
            'account_id': '12001',
            'project_id': '111001',
            'visitors': [{
              'snapshots': [{
                'events': [{
                  'entity_id': '111095',
                  'timestamp': Math.round(new Date().getTime()),
                  'uuid': 'a68cf1ad-0393-4e18-af87-efe8f01a7c9c',
                  'key': 'testEvent'
                }]
              }],
              'visitor_id': 'testUser',
              'attributes': [],
            }],
            'revision': '42',
            'client_name': 'node-sdk',
            'client_version': enums.NODE_CLIENT_VERSION,
            'anonymize_ip': false,
            'enrich_decisions': true,
          },
        };
        var eventDispatcherCall = eventDispatcher.dispatchEvent.args[0];
        assert.deepEqual(eventDispatcherCall[0], expectedObj);
      });

      it('should dispatch an event when attributes are provided and the event\'s experiment is untargeted', function() {
        optlyInstance.track('testEvent', 'testUser', { browser_type: 'safari' });
        sinon.assert.calledOnce(eventDispatcher.dispatchEvent);
        var expectedObj = {
          url: 'https://logx.optimizely.com/v1/events',
          httpVerb: 'POST',
          params: {
            'account_id': '12001',
            'project_id': '111001',
            'visitors': [{
              'snapshots': [{
                'events': [{
                  'entity_id': '111095',
                  'timestamp': Math.round(new Date().getTime()),
                  'uuid': 'a68cf1ad-0393-4e18-af87-efe8f01a7c9c',
                  'key': 'testEvent'
                }]
              }],
              'visitor_id': 'testUser',
              'attributes': [
                {
                  'entity_id': '111094',
                  'key': 'browser_type',
                  'type': 'custom',
                  'value': 'safari',
                },
              ],
            }],
            'revision': '42',
            'client_name': 'node-sdk',
            'client_version': enums.NODE_CLIENT_VERSION,
            'anonymize_ip': false,
            'enrich_decisions': true,
          },
        };
        var eventDispatcherCall = eventDispatcher.dispatchEvent.args[0];
        assert.deepEqual(eventDispatcherCall[0], expectedObj);
      });

      it('should dispatch an event when no attributes are provided and the event\'s experiment is targeted', function() {
        optlyInstance.track('testEventWithAudiences', 'testUser');
        sinon.assert.calledOnce(eventDispatcher.dispatchEvent);
        var expectedObj = {
          url: 'https://logx.optimizely.com/v1/events',
          httpVerb: 'POST',
          params: {
            'account_id': '12001',
            'project_id': '111001',
            'visitors': [{
              'snapshots': [{
                'events': [{
                  'entity_id': '111097',
                  'timestamp': Math.round(new Date().getTime()),
                  'uuid': 'a68cf1ad-0393-4e18-af87-efe8f01a7c9c',
                  'key': 'testEventWithAudiences'
                }]
              }],
              'visitor_id': 'testUser',
              'attributes': [],
            }],
            'revision': '42',
            'client_name': 'node-sdk',
            'client_version': enums.NODE_CLIENT_VERSION,
            'anonymize_ip': false,
            'enrich_decisions': true,
          },
        };
        var eventDispatcherCall = eventDispatcher.dispatchEvent.args[0];
        assert.deepEqual(eventDispatcherCall[0], expectedObj);
      });

      it('should dispatch an event when empty attributes are provided and the event\'s experiment is targeted', function() {
        optlyInstance.track('testEventWithAudiences', 'testUser');
        sinon.assert.calledOnce(eventDispatcher.dispatchEvent);
        var expectedObj = {
          url: 'https://logx.optimizely.com/v1/events',
          httpVerb: 'POST',
          params: {
            'account_id': '12001',
            'project_id': '111001',
            'visitors': [{
              'snapshots': [{
                'events': [{
                  'entity_id': '111097',
                  'timestamp': Math.round(new Date().getTime()),
                  'uuid': 'a68cf1ad-0393-4e18-af87-efe8f01a7c9c',
                  'key': 'testEventWithAudiences'
                }]
              }],
              'visitor_id': 'testUser',
              'attributes': [],
            }],
            'revision': '42',
            'client_name': 'node-sdk',
            'client_version': enums.NODE_CLIENT_VERSION,
            'anonymize_ip': false,
            'enrich_decisions': true,
          },
        };
        var eventDispatcherCall = eventDispatcher.dispatchEvent.args[0];
        assert.deepEqual(eventDispatcherCall[0], expectedObj);
      });

      it('should call dispatchEvent with proper args when including null value attributes', function() {
        optlyInstance.track('testEventWithAudiences', 'testUser', {browser_type: 'firefox', 'test_null_attribute': null});

        sinon.assert.calledOnce(eventDispatcher.dispatchEvent);

        var expectedObj = {
          url: 'https://logx.optimizely.com/v1/events',
          httpVerb: 'POST',
          params: {
            'account_id': '12001',
            'project_id': '111001',
            'visitors': [{
              'snapshots': [{
                'events': [{
                  'entity_id': '111097',
                  'timestamp': Math.round(new Date().getTime()),
                  'uuid': 'a68cf1ad-0393-4e18-af87-efe8f01a7c9c',
                  'key': 'testEventWithAudiences'
                }]
              }],
              'visitor_id': 'testUser',
              'attributes': [{
                'entity_id': '111094',
                'key': 'browser_type',
                'type': 'custom',
                'value': 'firefox'
              }],
            }],
            'revision': '42',
            'client_name': 'node-sdk',
            'client_version': enums.NODE_CLIENT_VERSION,
            'anonymize_ip': false,
            'enrich_decisions': true,
          },
        };
        var eventDispatcherCall = eventDispatcher.dispatchEvent.args[0];
        assert.deepEqual(eventDispatcherCall[0], expectedObj);
      });

      it('should call dispatchEvent with proper args when including attributes', function() {
        optlyInstance.track('testEventWithAudiences', 'testUser', {browser_type: 'firefox'});

        sinon.assert.calledOnce(eventDispatcher.dispatchEvent);

        var expectedObj = {
          url: 'https://logx.optimizely.com/v1/events',
          httpVerb: 'POST',
          params: {
            'account_id': '12001',
            'project_id': '111001',
            'visitors': [{
              'snapshots': [{
                'events': [{
                  'entity_id': '111097',
                  'timestamp': Math.round(new Date().getTime()),
                  'uuid': 'a68cf1ad-0393-4e18-af87-efe8f01a7c9c',
                  'key': 'testEventWithAudiences'
                }]
              }],
              'visitor_id': 'testUser',
              'attributes': [{
                'entity_id': '111094',
                'key': 'browser_type',
                'type': 'custom',
                'value': 'firefox'
              }],
            }],
            'revision': '42',
            'client_name': 'node-sdk',
            'client_version': enums.NODE_CLIENT_VERSION,
            'anonymize_ip': false,
            'enrich_decisions': true,
          },
        };
        var eventDispatcherCall = eventDispatcher.dispatchEvent.args[0];
        assert.deepEqual(eventDispatcherCall[0], expectedObj);
      });

      it('should call bucketer and dispatchEvent with proper args when including event tags', function() {
        optlyInstance.track('testEvent', 'testUser', undefined, {eventTag: 'chill'});

        sinon.assert.calledOnce(eventDispatcher.dispatchEvent);

        var expectedObj = {
          url: 'https://logx.optimizely.com/v1/events',
          httpVerb: 'POST',
          params: {
            'account_id': '12001',
            'project_id': '111001',
            'visitors': [{
              'snapshots': [{
                'events': [{
                  'entity_id': '111095',
                  'timestamp': Math.round(new Date().getTime()),
                  'uuid': 'a68cf1ad-0393-4e18-af87-efe8f01a7c9c',
                  'key': 'testEvent',
                  'tags': {
                    'eventTag': 'chill'
                  }
                }]
              }],
              'visitor_id': 'testUser',
              'attributes': [],
            }],
            'revision': '42',
            'client_name': 'node-sdk',
            'client_version': enums.NODE_CLIENT_VERSION,
            'anonymize_ip': false,
            'enrich_decisions': true,
          },
        };
        var eventDispatcherCall = eventDispatcher.dispatchEvent.args[0];
        assert.deepEqual(eventDispatcherCall[0], expectedObj);
      });

      it('should call dispatchEvent with proper args when including event tags and revenue', function() {
        optlyInstance.track('testEvent', 'testUser', undefined, {revenue: 4200, eventTag: 'chill'});

        sinon.assert.calledOnce(eventDispatcher.dispatchEvent);

        var expectedObj = {
          url: 'https://logx.optimizely.com/v1/events',
          httpVerb: 'POST',
          params: {
            'account_id': '12001',
            'project_id': '111001',
            'visitors': [{
              'snapshots': [{
                'events': [{
                  'entity_id': '111095',
                  'timestamp': Math.round(new Date().getTime()),
                  'uuid': 'a68cf1ad-0393-4e18-af87-efe8f01a7c9c',
                  'key': 'testEvent',
                  'revenue': 4200,
                  'tags': {
                    'revenue': 4200,
                    'eventTag': 'chill'
                  }
                }]
              }],
              'visitor_id': 'testUser',
              'attributes': [],
            }],
            'revision': '42',
            'client_name': 'node-sdk',
            'client_version': enums.NODE_CLIENT_VERSION,
            'anonymize_ip': false,
            'enrich_decisions': true,
          },
        };
        var eventDispatcherCall = eventDispatcher.dispatchEvent.args[0];
        assert.deepEqual(eventDispatcherCall[0], expectedObj);
      });

      it('should call dispatchEvent with proper args when including event tags and null event tag values and revenue', function() {
        optlyInstance.track('testEvent', 'testUser', undefined, {revenue: 4200, eventTag: 'chill', 'testNullEventTag': null});

        sinon.assert.calledOnce(eventDispatcher.dispatchEvent);

        var expectedObj = {
          url: 'https://logx.optimizely.com/v1/events',
          httpVerb: 'POST',
          params: {
            'account_id': '12001',
            'project_id': '111001',
            'visitors': [{
              'snapshots': [{
                'events': [{
                  'entity_id': '111095',
                  'timestamp': Math.round(new Date().getTime()),
                  'uuid': 'a68cf1ad-0393-4e18-af87-efe8f01a7c9c',
                  'key': 'testEvent',
                  'revenue': 4200,
                  'tags': {
                    'revenue': 4200,
                    'eventTag': 'chill'
                  }
                }]
              }],
              'visitor_id': 'testUser',
              'attributes': [],
            }],
            'revision': '42',
            'client_name': 'node-sdk',
            'client_version': enums.NODE_CLIENT_VERSION,
            'anonymize_ip': false,
            'enrich_decisions': true,
          },
        };
        var eventDispatcherCall = eventDispatcher.dispatchEvent.args[0];
        assert.deepEqual(eventDispatcherCall[0], expectedObj);
      });

      it('should not call dispatchEvent when including invalid event value', function() {
        optlyInstance.track('testEvent', 'testUser', undefined, '4200');

        sinon.assert.notCalled(eventDispatcher.dispatchEvent);
        sinon.assert.calledOnce(createdLogger.log);
      });

      it('should track a user for an experiment not running', function() {
        optlyInstance.track('testEventWithExperimentNotRunning', 'testUser');
        sinon.assert.calledOnce(eventDispatcher.dispatchEvent);
        var expectedObj = {
          url: 'https://logx.optimizely.com/v1/events',
          httpVerb: 'POST',
          params: {
            'account_id': '12001',
            'project_id': '111001',
            'visitors': [{
              'snapshots': [{
                'events': [{
                  'entity_id': '111099',
                  'timestamp': Math.round(new Date().getTime()),
                  'uuid': 'a68cf1ad-0393-4e18-af87-efe8f01a7c9c',
                  'key': 'testEventWithExperimentNotRunning',
                }]
              }],
              'visitor_id': 'testUser',
              'attributes': [],
            }],
            'revision': '42',
            'client_name': 'node-sdk',
            'client_version': enums.NODE_CLIENT_VERSION,
            'anonymize_ip': false,
            'enrich_decisions': true,
          },
        };
        var eventDispatcherCall = eventDispatcher.dispatchEvent.args[0];
        assert.deepEqual(eventDispatcherCall[0], expectedObj);
      });

      it('should track a user when user is not in the audience of the experiment', function() {
        optlyInstance.track('testEventWithAudiences', 'testUser', {browser_type: 'chrome'});
        sinon.assert.calledOnce(eventDispatcher.dispatchEvent);
        var expectedObj = {
          url: 'https://logx.optimizely.com/v1/events',
          httpVerb: 'POST',
          params: {
            'account_id': '12001',
            'project_id': '111001',
            'visitors': [{
              'snapshots': [{
                'events': [{
                  'entity_id': '111097',
                  'timestamp': Math.round(new Date().getTime()),
                  'uuid': 'a68cf1ad-0393-4e18-af87-efe8f01a7c9c',
                  'key': 'testEventWithAudiences',
                }]
              }],
              'visitor_id': 'testUser',
              'attributes': [{
                'entity_id': '111094',
                'key': 'browser_type',
                'type': 'custom',
                'value': 'chrome'
              }],
            }],
            'revision': '42',
            'client_name': 'node-sdk',
            'client_version': enums.NODE_CLIENT_VERSION,
            'anonymize_ip': false,
            'enrich_decisions': true,
          },
        };
        var eventDispatcherCall = eventDispatcher.dispatchEvent.args[0];
        assert.deepEqual(eventDispatcherCall[0], expectedObj);
      });

      it('should track a user when the event has no associated experiments', function() {
        optlyInstance.track('testEventWithoutExperiments', 'testUser');
        sinon.assert.calledOnce(eventDispatcher.dispatchEvent);
        var expectedObj = {
          url: 'https://logx.optimizely.com/v1/events',
          httpVerb: 'POST',
          params: {
            'account_id': '12001',
            'project_id': '111001',
            'visitors': [{
              'snapshots': [{
                'events': [{
                  'entity_id': '111098',
                  'timestamp': Math.round(new Date().getTime()),
                  'uuid': 'a68cf1ad-0393-4e18-af87-efe8f01a7c9c',
                  'key': 'testEventWithoutExperiments',
                }]
              }],
              'visitor_id': 'testUser',
              'attributes': [],
            }],
            'revision': '42',
            'client_name': 'node-sdk',
            'client_version': enums.NODE_CLIENT_VERSION,
            'anonymize_ip': false,
            'enrich_decisions': true,
          },
        };
        var eventDispatcherCall = eventDispatcher.dispatchEvent.args[0];
        assert.deepEqual(eventDispatcherCall[0], expectedObj);
      });

      it('should only send one conversion event when the event is attached to multiple experiments', function() {
        optlyInstance.track('testEventWithMultipleExperiments', 'testUser', {browser_type: 'firefox'});
        sinon.assert.calledOnce(eventDispatcher.dispatchEvent);
        var expectedObj = {
          url: 'https://logx.optimizely.com/v1/events',
          httpVerb: 'POST',
          params: {
            'account_id': '12001',
            'project_id': '111001',
            'visitors': [{
              'snapshots': [{
                'events': [{
                  'entity_id': '111100',
                  'timestamp': Math.round(new Date().getTime()),
                  'uuid': 'a68cf1ad-0393-4e18-af87-efe8f01a7c9c',
                  'key': 'testEventWithMultipleExperiments',
                }]
              }],
              'visitor_id': 'testUser',
              'attributes': [{
                'entity_id': '111094',
                'key': 'browser_type',
                'type': 'custom',
                'value': 'firefox'
              }],
            }],
            'revision': '42',
            'client_name': 'node-sdk',
            'client_version': enums.NODE_CLIENT_VERSION,
            'anonymize_ip': false,
            'enrich_decisions': true,
          },
        };
        var eventDispatcherCall = eventDispatcher.dispatchEvent.args[0];
        assert.deepEqual(eventDispatcherCall[0], expectedObj);
      });

      it('should throw an error for invalid user ID', function() {
        optlyInstance.track('testEvent', null);

        sinon.assert.notCalled(eventDispatcher.dispatchEvent);

        sinon.assert.calledOnce(errorHandler.handleError);
        var errorMessage = errorHandler.handleError.lastCall.args[0].message;
        assert.strictEqual(errorMessage, sprintf(ERROR_MESSAGES.INVALID_INPUT_FORMAT, 'OPTIMIZELY', 'user_id'));

        sinon.assert.calledOnce(createdLogger.log);
        var logMessage = createdLogger.log.args[0][1];
        assert.strictEqual(logMessage, sprintf(ERROR_MESSAGES.INVALID_INPUT_FORMAT, 'OPTIMIZELY', 'user_id'));
      });

      it('should throw an error for invalid event key', function() {
        optlyInstance.track('invalidEventKey', 'testUser');

        sinon.assert.notCalled(eventDispatcher.dispatchEvent);

        sinon.assert.calledOnce(errorHandler.handleError);
        var errorMessage = errorHandler.handleError.lastCall.args[0].message;
        assert.strictEqual(errorMessage, sprintf(ERROR_MESSAGES.INVALID_EVENT_KEY, 'OPTIMIZELY', 'invalidEventKey'));

        sinon.assert.calledTwice(createdLogger.log);
        var logMessage1 = createdLogger.log.args[0][1];
        assert.strictEqual(logMessage1, sprintf(ERROR_MESSAGES.INVALID_EVENT_KEY, 'OPTIMIZELY', 'invalidEventKey'));

        var logMessage2 = createdLogger.log.args[1][1];
        assert.strictEqual(logMessage2, sprintf(LOG_MESSAGES.NOT_TRACKING_USER, 'OPTIMIZELY', 'testUser'));
      });

      it('should throw an error for invalid attributes', function() {
        optlyInstance.track('testEvent', 'testUser', []);

        sinon.assert.notCalled(eventDispatcher.dispatchEvent);

        sinon.assert.calledOnce(errorHandler.handleError);
        var errorMessage = errorHandler.handleError.lastCall.args[0].message;
        assert.strictEqual(errorMessage, sprintf(ERROR_MESSAGES.INVALID_ATTRIBUTES, 'ATTRIBUTES_VALIDATOR'));

        sinon.assert.calledOnce(createdLogger.log);
        var logMessage = createdLogger.log.args[0][1];
        assert.strictEqual(logMessage, sprintf(ERROR_MESSAGES.INVALID_ATTRIBUTES, 'ATTRIBUTES_VALIDATOR'));
      });

      it('should not throw an error for an event key without associated experiment IDs', function() {
        optlyInstance.track('testEventWithoutExperiments', 'testUser');
        sinon.assert.notCalled(errorHandler.handleError);
      });

      it('should track when logger is in DEBUG mode', function() {
        var instance = new Optimizely({
          datafile: testData.getTestProjectConfig(),
          errorHandler: errorHandler,
          eventDispatcher: eventDispatcher,
          jsonSchemaValidator: jsonSchemaValidator,
          logger: logger.createLogger({
            logLevel: enums.LOG_LEVEL.DEBUG,
            logToConsole: false,
          }),
          isValidInstance: true,
        });

        instance.track('testEvent', 'testUser');
        sinon.assert.calledOnce(eventDispatcher.dispatchEvent);
      });

      it('should not track when optimizely object is not a valid instance', function() {
        var instance = new Optimizely({
          datafile: {},
          errorHandler: errorHandler,
          eventDispatcher: eventDispatcher,
          logger: createdLogger,
        });

        createdLogger.log.reset();

        instance.track('testExperiment', 'testUser');

        sinon.assert.calledOnce(createdLogger.log);
        var logMessage = createdLogger.log.args[0][1];
        assert.strictEqual(logMessage, sprintf(LOG_MESSAGES.INVALID_OBJECT, 'OPTIMIZELY', 'track'));

        sinon.assert.notCalled(eventDispatcher.dispatchEvent);
      });
    });

    describe('#getVariation', function() {
      it('should call bucketer and return variation key', function() {
        bucketStub.returns('111129');
        var variation = optlyInstance.getVariation('testExperiment', 'testUser');

        assert.strictEqual(variation, 'variation');

        sinon.assert.calledOnce(bucketer.bucket);
        sinon.assert.called(createdLogger.log);

        sinon.assert.calledWithExactly(
            createdLogger.log,
            LOG_LEVEL.DEBUG,
            sprintf(LOG_MESSAGES.USER_HAS_NO_FORCED_VARIATION, 'PROJECT_CONFIG', 'testUser')
        );
      });

      it('should call bucketer and return variation key with attributes', function() {
        bucketStub.returns('122229');
        var getVariation = optlyInstance.getVariation('testExperimentWithAudiences',
                                                         'testUser',
                                                         {browser_type: 'firefox'});

        assert.strictEqual(getVariation, 'variationWithAudience');

        sinon.assert.calledOnce(bucketer.bucket);
        sinon.assert.called(createdLogger.log);
      });

      it('should return null if user is not in audience or experiment is not running', function() {
        var getVariationReturnsNull1 = optlyInstance.getVariation('testExperimentWithAudiences', 'testUser', {});
        var getVariationReturnsNull2 = optlyInstance.getVariation('testExperimentNotRunning', 'testUser');

        assert.isNull(getVariationReturnsNull1);
        assert.isNull(getVariationReturnsNull2);

        sinon.assert.notCalled(bucketer.bucket);
        sinon.assert.called(createdLogger.log);

        sinon.assert.calledWithExactly(
            createdLogger.log,
            LOG_LEVEL.DEBUG,
            sprintf(LOG_MESSAGES.USER_HAS_NO_FORCED_VARIATION, 'PROJECT_CONFIG', 'testUser')
        );

        sinon.assert.calledWithExactly(
            createdLogger.log,
            LOG_LEVEL.INFO,
            sprintf(LOG_MESSAGES.USER_NOT_IN_EXPERIMENT, 'DECISION_SERVICE', 'testUser', 'testExperimentWithAudiences')
        );

        sinon.assert.calledWithExactly(
            createdLogger.log,
            LOG_LEVEL.INFO,
            sprintf(LOG_MESSAGES.EXPERIMENT_NOT_RUNNING, 'DECISION_SERVICE', 'testExperimentNotRunning')
        );
      });

      it('should throw an error for invalid user ID', function() {
        var getVariationWithError = optlyInstance.getVariation('testExperiment', null);

        assert.isNull(getVariationWithError);

        sinon.assert.calledOnce(errorHandler.handleError);
        var errorMessage = errorHandler.handleError.lastCall.args[0].message;
        assert.strictEqual(errorMessage, sprintf(ERROR_MESSAGES.INVALID_INPUT_FORMAT, 'OPTIMIZELY', 'user_id'));

        sinon.assert.calledOnce(createdLogger.log);
        var logMessage = createdLogger.log.args[0][1];
        assert.strictEqual(logMessage, sprintf(ERROR_MESSAGES.INVALID_INPUT_FORMAT, 'OPTIMIZELY', 'user_id'));
      });

      it('should log an error for invalid experiment key', function() {
        var getVariationWithError = optlyInstance.getVariation('invalidExperimentKey', 'testUser');
        assert.isNull(getVariationWithError);

        sinon.assert.calledOnce(createdLogger.log);
        var logMessage = createdLogger.log.args[0][1];
        assert.strictEqual(logMessage, sprintf(ERROR_MESSAGES.INVALID_EXPERIMENT_KEY, 'OPTIMIZELY', 'invalidExperimentKey'));
      });

      it('should throw an error for invalid attributes', function() {
        var getVariationWithError = optlyInstance.getVariation('testExperimentWithAudiences', 'testUser', []);

        assert.isNull(getVariationWithError);

        sinon.assert.calledOnce(errorHandler.handleError);
        var errorMessage = errorHandler.handleError.lastCall.args[0].message;
        assert.strictEqual(errorMessage, sprintf(ERROR_MESSAGES.INVALID_ATTRIBUTES, 'ATTRIBUTES_VALIDATOR'));

        sinon.assert.calledOnce(createdLogger.log);
        var logMessage = createdLogger.log.args[0][1];
        assert.strictEqual(logMessage, sprintf(ERROR_MESSAGES.INVALID_ATTRIBUTES, 'ATTRIBUTES_VALIDATOR'));
      });

      describe('whitelisting', function() {
        beforeEach(function() {
          sinon.spy(Optimizely.prototype, '__validateInputs');
        });

        afterEach(function() {
          Optimizely.prototype.__validateInputs.restore();
        });

        it('should return forced variation after experiment status check and before audience check', function() {
          var getVariation = optlyInstance.getVariation('testExperiment', 'user1');
          assert.strictEqual(getVariation, 'control');

          sinon.assert.calledOnce(Optimizely.prototype.__validateInputs);

          sinon.assert.calledTwice(createdLogger.log);

          var logMessage0 = createdLogger.log.args[0][1];
          assert.strictEqual(logMessage0, sprintf(LOG_MESSAGES.USER_HAS_NO_FORCED_VARIATION, 'PROJECT_CONFIG', 'user1'));
          var logMessage = createdLogger.log.args[1][1];
          assert.strictEqual(logMessage, sprintf(LOG_MESSAGES.USER_FORCED_IN_VARIATION, 'DECISION_SERVICE', 'user1', 'control'));
        });
      });

      it('should not return variation when optimizely object is not a valid instance', function() {
        var instance = new Optimizely({
          datafile: {},
          errorHandler: errorHandler,
          eventDispatcher: eventDispatcher,
          logger: createdLogger,
        });

        createdLogger.log.reset();

        instance.getVariation('testExperiment', 'testUser');

        sinon.assert.calledOnce(createdLogger.log);
        var logMessage = createdLogger.log.args[0][1];
        assert.strictEqual(logMessage, sprintf(LOG_MESSAGES.INVALID_OBJECT, 'OPTIMIZELY', 'getVariation'));

        sinon.assert.notCalled(eventDispatcher.dispatchEvent);
      });

      describe('order of bucketing operations', function() {
        it('should properly follow the order of bucketing operations', function() {
          // Order of operations is preconditions > experiment is running > whitelisting > audience eval > variation bucketing
          bucketStub.returns('122228'); // returns the control variation

          // invalid user, running experiment
          assert.isNull(optlyInstance.activate('testExperiment', 123));

          // valid user, experiment not running, whitelisted
          assert.isNull(optlyInstance.activate('testExperimentNotRunning', 'user1'));

          // valid user, experiment running, not whitelisted, does not meet audience conditions
          assert.isNull(optlyInstance.activate('testExperimentWithAudiences', 'user3'));

          // valid user, experiment running, not whitelisted, meets audience conditions
          assert.strictEqual(optlyInstance.activate('testExperimentWithAudiences', 'user3', { browser_type: 'firefox' }), 'controlWithAudience');

          // valid user, running experiment, whitelisted, does not meet audience conditions
          // expect user to be forced into `variationWithAudience` through whitelisting
          assert.strictEqual(optlyInstance.activate('testExperimentWithAudiences', 'user2', { browser_type: 'chrome' }), 'variationWithAudience');

          // valid user, running experiment, whitelisted, meets audience conditions
          // expect user to be forced into `variationWithAudience (122229)` through whitelisting
          assert.strictEqual(optlyInstance.activate('testExperimentWithAudiences', 'user2', { browser_type: 'firefox' }), 'variationWithAudience');
        });
      });
    });

    describe('#getForcedVariation', function() {
      it('should return null when set has not been called', function() {
        var forcedVariation = optlyInstance.getForcedVariation('testExperiment', 'user1');
        assert.strictEqual(forcedVariation, null);

        var logMessage = createdLogger.log.args[0][1];
        assert.strictEqual(logMessage, sprintf(LOG_MESSAGES.USER_HAS_NO_FORCED_VARIATION, 'PROJECT_CONFIG', 'user1'));
      });

      it('should return null with a null experimentKey', function() {
        var forcedVariation = optlyInstance.getForcedVariation(null, 'user1');
        assert.strictEqual(forcedVariation, null);

        var logMessage = createdLogger.log.args[0][1];
        assert.strictEqual(logMessage, sprintf(ERROR_MESSAGES.INVALID_INPUT_FORMAT, 'OPTIMIZELY', 'experiment_key'));
      });

      it('should return null with an undefined experimentKey', function() {
        var forcedVariation = optlyInstance.getForcedVariation(undefined, 'user1');
        assert.strictEqual(forcedVariation, null);

        var logMessage = createdLogger.log.args[0][1];
        assert.strictEqual(logMessage, sprintf(ERROR_MESSAGES.INVALID_INPUT_FORMAT, 'OPTIMIZELY', 'experiment_key'));
      });

      it('should return null with a null userId', function() {
        var forcedVariation = optlyInstance.getForcedVariation('testExperiment', null);
        assert.strictEqual(forcedVariation, null);

        var logMessage = createdLogger.log.args[0][1];
        assert.strictEqual(logMessage, sprintf(ERROR_MESSAGES.INVALID_INPUT_FORMAT, 'OPTIMIZELY', 'user_id'));
      });

      it('should return null with an undefined userId', function() {
        var forcedVariation = optlyInstance.getForcedVariation('testExperiment', undefined);
        assert.strictEqual(forcedVariation, null);

        var logMessage = createdLogger.log.args[0][1];
        assert.strictEqual(logMessage, sprintf(ERROR_MESSAGES.INVALID_INPUT_FORMAT, 'OPTIMIZELY', 'user_id'));
      });
    });

    describe('#setForcedVariation', function() {
      it('should be able to set a forced variation', function() {
        var didSetVariation = optlyInstance.setForcedVariation('testExperiment', 'user1', 'control');
        assert.strictEqual(didSetVariation, true);

        var logMessage = createdLogger.log.args[0][1];
        assert.strictEqual(logMessage, sprintf(LOG_MESSAGES.USER_MAPPED_TO_FORCED_VARIATION, 'PROJECT_CONFIG', 111128, 111127, 'user1'));
      });

      it('should override bucketing in optlyInstance.getVariation', function() {
        var didSetVariation = optlyInstance.setForcedVariation('testExperiment', 'user1', 'control');
        assert.strictEqual(didSetVariation, true);

        var variation = optlyInstance.getVariation('testExperiment', 'user1', {});
        assert.strictEqual(variation, 'control');
      });

      it('should be able to set and get forced variation', function() {
        var didSetVariation = optlyInstance.setForcedVariation('testExperiment', 'user1', 'control');
        assert.strictEqual(didSetVariation, true);

        var forcedVariation = optlyInstance.getForcedVariation('testExperiment', 'user1');
        assert.strictEqual(forcedVariation, 'control');
      });

      it('should be able to set, unset, and get forced variation', function() {
        var didSetVariation = optlyInstance.setForcedVariation('testExperiment', 'user1', 'control');
        assert.strictEqual(didSetVariation, true);

        var forcedVariation = optlyInstance.getForcedVariation('testExperiment', 'user1');
        assert.strictEqual(forcedVariation, 'control');

        var didSetVariation2 = optlyInstance.setForcedVariation('testExperiment', 'user1', null);
        assert.strictEqual(didSetVariation2, true);

        var forcedVariation2 = optlyInstance.getForcedVariation('testExperiment', 'user1');
        assert.strictEqual(forcedVariation2, null);

        var setVariationLogMessage = createdLogger.log.args[0][1];
        var variationIsMappedLogMessage = createdLogger.log.args[1][1];
        var variationMappingRemovedLogMessage = createdLogger.log.args[2][1];

        assert.strictEqual(setVariationLogMessage, sprintf(LOG_MESSAGES.USER_MAPPED_TO_FORCED_VARIATION, 'PROJECT_CONFIG', 111128, 111127, 'user1'));

        assert.strictEqual(variationIsMappedLogMessage, sprintf(LOG_MESSAGES.USER_HAS_FORCED_VARIATION, 'PROJECT_CONFIG', 'control', 'testExperiment', 'user1'));

        assert.strictEqual(variationMappingRemovedLogMessage, sprintf(LOG_MESSAGES.VARIATION_REMOVED_FOR_USER, 'PROJECT_CONFIG', 'testExperiment', 'user1'));
      });

      it('should be able to set multiple experiments for one user', function() {
        var didSetVariation = optlyInstance.setForcedVariation('testExperiment', 'user1', 'control');
        assert.strictEqual(didSetVariation, true);

        var didSetVariation2 = optlyInstance.setForcedVariation('testExperimentLaunched', 'user1', 'variationLaunched');
        assert.strictEqual(didSetVariation2, true);

        var forcedVariation = optlyInstance.getForcedVariation('testExperiment', 'user1');
        assert.strictEqual(forcedVariation, 'control');

        var forcedVariation2 = optlyInstance.getForcedVariation('testExperimentLaunched', 'user1');
        assert.strictEqual(forcedVariation2, 'variationLaunched');
      });

      it('should not set an invalid variation', function() {
        var didSetVariation = optlyInstance.setForcedVariation('testExperiment', 'user1', 'definitely_not_valid_variation_key');
        assert.strictEqual(didSetVariation, false);

        var logMessage = createdLogger.log.args[0][1];
        assert.strictEqual(logMessage, sprintf(ERROR_MESSAGES.NO_VARIATION_FOR_EXPERIMENT_KEY, 'PROJECT_CONFIG', 'definitely_not_valid_variation_key', 'testExperiment'));
      });

      it('should not set an invalid experiment', function() {
        var didSetVariation = optlyInstance.setForcedVariation('definitely_not_valid_exp_key', 'user1', 'control');
        assert.strictEqual(didSetVariation, false);

        var logMessage = createdLogger.log.args[0][1];
        assert.strictEqual(logMessage, sprintf(ERROR_MESSAGES.EXPERIMENT_KEY_NOT_IN_DATAFILE, 'PROJECT_CONFIG', 'definitely_not_valid_exp_key'));
      });

      it('should return null for user has no forced variation for experiment', function() {
        var didSetVariation = optlyInstance.setForcedVariation('testExperiment', 'user1', 'control');
        assert.strictEqual(didSetVariation, true);

        var forcedVariation = optlyInstance.getForcedVariation('testExperimentLaunched', 'user1');
        assert.strictEqual(forcedVariation, null);

        var setVariationLogMessage = createdLogger.log.args[0][1];
        assert.strictEqual(setVariationLogMessage, sprintf(LOG_MESSAGES.USER_MAPPED_TO_FORCED_VARIATION, 'PROJECT_CONFIG', 111128, 111127, 'user1'));

        var noVariationToGetLogMessage = createdLogger.log.args[1][1];
        assert.strictEqual(noVariationToGetLogMessage, sprintf(LOG_MESSAGES.USER_HAS_NO_FORCED_VARIATION_FOR_EXPERIMENT, 'PROJECT_CONFIG', 'testExperimentLaunched', 'user1'));
      });

      it('should return false for a null experimentKey', function() {
        var didSetVariation = optlyInstance.setForcedVariation(null, 'user1', 'control');
        assert.strictEqual(didSetVariation, false);

        var setVariationLogMessage = createdLogger.log.args[0][1];
        assert.strictEqual(setVariationLogMessage, sprintf(ERROR_MESSAGES.INVALID_INPUT_FORMAT, 'OPTIMIZELY', 'experiment_key'));
      });

      it('should return false for an undefined experimentKey', function() {
        var didSetVariation = optlyInstance.setForcedVariation(undefined, 'user1', 'control');
        assert.strictEqual(didSetVariation, false);

        var setVariationLogMessage = createdLogger.log.args[0][1];
        assert.strictEqual(setVariationLogMessage, sprintf(ERROR_MESSAGES.INVALID_INPUT_FORMAT, 'OPTIMIZELY', 'experiment_key'));
      });

      it('should return false for an empty experimentKey', function() {
        var didSetVariation = optlyInstance.setForcedVariation('', 'user1', 'control');
        assert.strictEqual(didSetVariation, false);

        var setVariationLogMessage = createdLogger.log.args[0][1];
        assert.strictEqual(setVariationLogMessage, sprintf(ERROR_MESSAGES.INVALID_INPUT_FORMAT, 'OPTIMIZELY', 'experiment_key'));
      });

      it('should return false for a null userId', function() {
        var didSetVariation = optlyInstance.setForcedVariation('testExperiment', null, 'control');
        assert.strictEqual(didSetVariation, false);

        var setVariationLogMessage = createdLogger.log.args[0][1];
        assert.strictEqual(setVariationLogMessage, sprintf(ERROR_MESSAGES.INVALID_INPUT_FORMAT, 'OPTIMIZELY', 'user_id'));
      });

      it('should return false for an undefined userId', function() {
        var didSetVariation = optlyInstance.setForcedVariation('testExperiment', undefined, 'control');
        assert.strictEqual(didSetVariation, false);

        var setVariationLogMessage = createdLogger.log.args[0][1];
        assert.strictEqual(setVariationLogMessage, sprintf(ERROR_MESSAGES.INVALID_INPUT_FORMAT, 'OPTIMIZELY', 'user_id'));
      });

      it('should return true for an empty userId', function() {
        var didSetVariation = optlyInstance.setForcedVariation('testExperiment', '', 'control');
        assert.strictEqual(didSetVariation, true);
      });

      it('should return false for a null variationKey', function() {
        var didSetVariation = optlyInstance.setForcedVariation('testExperiment', 'user1', null);
        assert.strictEqual(didSetVariation, false);

        var setVariationLogMessage = createdLogger.log.args[0][1];
        assert.strictEqual(setVariationLogMessage, sprintf(ERROR_MESSAGES.USER_NOT_IN_FORCED_VARIATION, 'PROJECT_CONFIG', 'user1'));
      });

      it('should return false for an undefined variationKey', function() {
        var didSetVariation = optlyInstance.setForcedVariation('testExperiment', 'user1', undefined);
        assert.strictEqual(didSetVariation, false);

        var setVariationLogMessage = createdLogger.log.args[0][1];
        assert.strictEqual(setVariationLogMessage, sprintf(ERROR_MESSAGES.USER_NOT_IN_FORCED_VARIATION, 'PROJECT_CONFIG', 'user1'));
      });

      it('should not override check for not running experiments in getVariation', function() {
        var didSetVariation = optlyInstance.setForcedVariation('testExperimentNotRunning', 'user1', 'controlNotRunning');
        assert.strictEqual(didSetVariation, true);

        var variation = optlyInstance.getVariation('testExperimentNotRunning', 'user1', {});
        assert.strictEqual(variation, null);

        var logMessage0 = createdLogger.log.args[0][1];
        assert.strictEqual(logMessage0, sprintf(LOG_MESSAGES.USER_MAPPED_TO_FORCED_VARIATION, 'PROJECT_CONFIG', 133338, 133337, 'user1'));

        var logMessage1 = createdLogger.log.args[1][1];
        assert.strictEqual(logMessage1, sprintf(LOG_MESSAGES.EXPERIMENT_NOT_RUNNING, 'DECISION_SERVICE', 'testExperimentNotRunning'));
      });
    });

    describe('__validateInputs', function() {
      it('should return true if user ID and attributes are valid', function() {
        assert.isTrue(optlyInstance.__validateInputs({user_id: 'testUser'}));
        assert.isTrue(optlyInstance.__validateInputs({user_id: ''}));
        assert.isTrue(optlyInstance.__validateInputs({user_id: 'testUser'}, {browser_type: 'firefox'}));
        sinon.assert.notCalled(createdLogger.log);
      });

      it('should return false and throw an error if user ID is invalid', function() {
        var falseUserIdInput = optlyInstance.__validateInputs({user_id: []});
        assert.isFalse(falseUserIdInput);

        falseUserIdInput = optlyInstance.__validateInputs({user_id: null});
        assert.isFalse(falseUserIdInput);

        falseUserIdInput = optlyInstance.__validateInputs({user_id: 3.14});
        assert.isFalse(falseUserIdInput);

        sinon.assert.calledThrice(errorHandler.handleError);
        var errorMessage = errorHandler.handleError.lastCall.args[0].message;
        assert.strictEqual(errorMessage, sprintf(ERROR_MESSAGES.INVALID_INPUT_FORMAT, 'OPTIMIZELY', 'user_id'));

        sinon.assert.calledThrice(createdLogger.log);
        var logMessage = createdLogger.log.args[0][1];
        assert.strictEqual(logMessage, sprintf(ERROR_MESSAGES.INVALID_INPUT_FORMAT, 'OPTIMIZELY', 'user_id'));
      });

      it('should return false and throw an error if attributes are invalid', function() {
        var falseUserIdInput = optlyInstance.__validateInputs({user_id: 'testUser'}, []);
        assert.isFalse(falseUserIdInput);

        sinon.assert.calledOnce(errorHandler.handleError);
        var errorMessage = errorHandler.handleError.lastCall.args[0].message;
        assert.strictEqual(errorMessage, sprintf(ERROR_MESSAGES.INVALID_ATTRIBUTES, 'ATTRIBUTES_VALIDATOR'));

        sinon.assert.calledOnce(createdLogger.log);
        var logMessage = createdLogger.log.args[0][1];
        assert.strictEqual(logMessage, sprintf(ERROR_MESSAGES.INVALID_ATTRIBUTES, 'ATTRIBUTES_VALIDATOR'));
      });
    });

    describe('should filter out null values', function() {
      it('should filter out a null value', function() {
        var dict = {'test': null};
        var filteredValue = optlyInstance.__filterEmptyValues(dict);
        assert.deepEqual(filteredValue, {});
      });

      it('should filter out a undefined value', function() {
        var dict = {'test': undefined};
        var filteredValue = optlyInstance.__filterEmptyValues(dict);
        assert.deepEqual(filteredValue, {});
      });

      it('should filter out a null value, leave a non null one', function() {
        var dict = {'test': null, 'test2': 'not_null'};
        var filteredValue = optlyInstance.__filterEmptyValues(dict);
        assert.deepEqual(filteredValue, {'test2': 'not_null'});
      });

      it('should not filter out a non empty value', function() {
        var dict = {'test': 'hello'};
        var filteredValue = optlyInstance.__filterEmptyValues(dict);
        assert.deepEqual(filteredValue, {'test': 'hello'});
      });
    });

    describe('notification listeners', function() {
      var activateListener;
      var trackListener;
      var activateListener2;
      var trackListener2;

      beforeEach(function() {
        activateListener = sinon.spy();
        trackListener = sinon.spy();
        activateListener2 = sinon.spy();
        trackListener2 = sinon.spy();
        bucketStub.returns('111129');
        sinon.stub(fns, 'currentTimestamp').returns(1509489766569);
      });

      afterEach(function() {
        fns.currentTimestamp.restore();
      });

      it('should call a listener added for activate when activate is called', function() {
        optlyInstance.notificationCenter.addNotificationListener(
          enums.NOTIFICATION_TYPES.ACTIVATE,
          activateListener
        );
        var variationKey = optlyInstance.activate('testExperiment', 'testUser');
        assert.strictEqual(variationKey, 'variation');
        sinon.assert.calledOnce(activateListener);
      });

      it('should call a listener added for track when track is called', function() {
        optlyInstance.notificationCenter.addNotificationListener(
          enums.NOTIFICATION_TYPES.TRACK,
          trackListener
        );
        optlyInstance.activate('testExperiment', 'testUser');
        optlyInstance.track('testEvent', 'testUser');
        sinon.assert.calledOnce(trackListener);
      });

      it('should not call a removed activate listener when activate is called', function() {
        var listenerId = optlyInstance.notificationCenter.addNotificationListener(
          enums.NOTIFICATION_TYPES.ACTIVATE,
          activateListener
        );
        optlyInstance.notificationCenter.removeNotificationListener(listenerId);
        var variationKey = optlyInstance.activate('testExperiment', 'testUser');
        assert.strictEqual(variationKey, 'variation');
        sinon.assert.notCalled(activateListener);
      });

      it('should not call a removed track listener when track is called', function() {
        var listenerId = optlyInstance.notificationCenter.addNotificationListener(
          enums.NOTIFICATION_TYPES.TRACK,
          trackListener
        );
        optlyInstance.notificationCenter.removeNotificationListener(listenerId);
        optlyInstance.activate('testExperiment', 'testUser');
        optlyInstance.track('testEvent', 'testUser');
        sinon.assert.notCalled(trackListener);
      });

      it('removeNotificationListener should only remove the listener with the argument ID', function() {
        optlyInstance.notificationCenter.addNotificationListener(
          enums.NOTIFICATION_TYPES.ACTIVATE,
          activateListener
        );
        var trackListenerId = optlyInstance.notificationCenter.addNotificationListener(
          enums.NOTIFICATION_TYPES.TRACK,
          trackListener
        );
        optlyInstance.notificationCenter.removeNotificationListener(trackListenerId);
        optlyInstance.activate('testExperiment', 'testUser');
        optlyInstance.track('testEvent', 'testUser');
        sinon.assert.calledOnce(activateListener);
      });

      it('should clear all notification listeners when clearAllNotificationListeners is called', function() {
        optlyInstance.notificationCenter.addNotificationListener(
          enums.NOTIFICATION_TYPES.ACTIVATE,
          activateListener
        );
        optlyInstance.notificationCenter.addNotificationListener(
          enums.NOTIFICATION_TYPES.TRACK,
          trackListener
        );
        optlyInstance.notificationCenter.clearAllNotificationListeners();
        optlyInstance.activate('testExperiment', 'testUser');
        optlyInstance.track('testEvent', 'testUser');

        sinon.assert.notCalled(activateListener);
        sinon.assert.notCalled(trackListener);
      });

      it('should clear listeners of certain notification type when clearNotificationListeners is called', function() {
        optlyInstance.notificationCenter.addNotificationListener(
          enums.NOTIFICATION_TYPES.ACTIVATE,
          activateListener
        );
        optlyInstance.notificationCenter.addNotificationListener(
          enums.NOTIFICATION_TYPES.TRACK,
          trackListener
        );
        optlyInstance.notificationCenter.clearNotificationListeners(enums.NOTIFICATION_TYPES.ACTIVATE);
        optlyInstance.activate('testExperiment', 'testUser');
        optlyInstance.track('testEvent', 'testUser');

        sinon.assert.notCalled(activateListener);
        sinon.assert.calledOnce(trackListener);
      });

      it('should only call the listener once after the same listener was added twice', function() {
        optlyInstance.notificationCenter.addNotificationListener(
          enums.NOTIFICATION_TYPES.ACTIVATE,
          activateListener
        );
        optlyInstance.notificationCenter.addNotificationListener(
          enums.NOTIFICATION_TYPES.ACTIVATE,
          activateListener
        );
        optlyInstance.activate('testExperiment', 'testUser');
        sinon.assert.calledOnce(activateListener);
      });

      it('should not add a listener with an invalid type argument', function() {
        var listenerId = optlyInstance.notificationCenter.addNotificationListener(
          'not a notification type',
          activateListener
        );
        assert.strictEqual(listenerId, -1);
        optlyInstance.activate('testExperiment', 'testUser');
        sinon.assert.notCalled(activateListener);
        optlyInstance.track('testEvent', 'testUser');
        sinon.assert.notCalled(activateListener);
      });

      it('should call multiple notification listeners for activate when activate is called', function() {
        optlyInstance.notificationCenter.addNotificationListener(
          enums.NOTIFICATION_TYPES.ACTIVATE,
          activateListener
        );
        optlyInstance.notificationCenter.addNotificationListener(
          enums.NOTIFICATION_TYPES.ACTIVATE,
          activateListener2
        );
        optlyInstance.activate('testExperiment', 'testUser');
        sinon.assert.calledOnce(activateListener);
        sinon.assert.calledOnce(activateListener2);
      });

      it('should call multiple notification listeners for track when track is called', function() {
        optlyInstance.notificationCenter.addNotificationListener(
          enums.NOTIFICATION_TYPES.TRACK,
          trackListener
        );
        optlyInstance.notificationCenter.addNotificationListener(
          enums.NOTIFICATION_TYPES.TRACK,
          trackListener2
        );
        optlyInstance.activate('testExperiment', 'testUser');
        optlyInstance.track('testEvent', 'testUser');
        sinon.assert.calledOnce(trackListener);
        sinon.assert.calledOnce(trackListener2);
      });

      it('should pass the correct arguments to an activate listener when activate is called', function() {
        optlyInstance.notificationCenter.addNotificationListener(
          enums.NOTIFICATION_TYPES.ACTIVATE,
          activateListener
        );
        optlyInstance.activate('testExperiment', 'testUser');
        var expectedImpressionEvent = {
          httpVerb: 'POST',
          url: 'https://logx.optimizely.com/v1/events',
          params: {
            account_id: '12001',
            project_id: '111001',
            visitors: [
              {
                snapshots: [
                  {
                    decisions: [
                      {
                        campaign_id: '4',
                        experiment_id: '111127',
                        variation_id: '111129',
                      },
                    ],
                    events: [
                      {
                        entity_id: '4',
                        timestamp: 1509489766569,
                        key: 'campaign_activated',
                        uuid: 'a68cf1ad-0393-4e18-af87-efe8f01a7c9c',
                      },
                    ],
                  },
                ],
                visitor_id: 'testUser',
                attributes: [],
              },
            ],
            revision: '42',
            client_name: 'node-sdk',
            client_version: enums.NODE_CLIENT_VERSION,
            anonymize_ip: false,
            enrich_decisions: true,
          },
        };
        var instanceExperiments = optlyInstance.configObj.experiments;
        var expectedArgument = {
          experiment: instanceExperiments[0],
          userId: 'testUser',
          attributes: undefined,
          variation: instanceExperiments[0].variations[1],
          logEvent: expectedImpressionEvent,
        };
        sinon.assert.calledWith(activateListener, expectedArgument);
      });

      it('should pass the correct arguments to an activate listener when activate is called with attributes', function() {
        var attributes = {
          browser_type: 'firefox',
        };
        optlyInstance.notificationCenter.addNotificationListener(
          enums.NOTIFICATION_TYPES.ACTIVATE,
          activateListener
        );
        optlyInstance.activate('testExperiment', 'testUser', attributes);
        var expectedImpressionEvent = {
          httpVerb: 'POST',
          url: 'https://logx.optimizely.com/v1/events',
          params: {
            account_id: '12001',
            project_id: '111001',
            visitors: [
              {
                snapshots: [
                  {
                    decisions: [
                      {
                        campaign_id: '4',
                        experiment_id: '111127',
                        variation_id: '111129',
                      },
                    ],
                    events: [
                      {
                        entity_id: '4',
                        timestamp: 1509489766569,
                        key: 'campaign_activated',
                        uuid: 'a68cf1ad-0393-4e18-af87-efe8f01a7c9c',
                      },
                    ],
                  },
                ],
                visitor_id: 'testUser',
                attributes: [
                  {
                    entity_id: '111094',
                    key: 'browser_type',
                    type: 'custom',
                    value: 'firefox',
                  },
                ],
              },
            ],
            revision: '42',
            client_name: 'node-sdk',
            client_version: enums.NODE_CLIENT_VERSION,
            anonymize_ip: false,
            enrich_decisions: true,
          },
        };
        var instanceExperiments = optlyInstance.configObj.experiments;
        var expectedArgument = {
          experiment: instanceExperiments[0],
          userId: 'testUser',
          attributes: attributes,
          variation: instanceExperiments[0].variations[1],
          logEvent: expectedImpressionEvent,
        };
        sinon.assert.calledWith(activateListener, expectedArgument);
      });

      it('should pass the correct arguments to a track listener when track is called', function() {
        optlyInstance.notificationCenter.addNotificationListener(
          enums.NOTIFICATION_TYPES.TRACK,
          trackListener
        );
        optlyInstance.activate('testExperiment', 'testUser');
        optlyInstance.track('testEvent', 'testUser');
        var expectedConversionEvent = {
          httpVerb: 'POST',
          url: 'https://logx.optimizely.com/v1/events',
          params: {
            account_id: '12001',
            project_id: '111001',
            visitors: [
              {
                snapshots: [
                  {
                    events: [
                      {
                        entity_id: '111095',
                        timestamp: 1509489766569,
                        uuid: 'a68cf1ad-0393-4e18-af87-efe8f01a7c9c',
                        key: 'testEvent',
                      },
                    ],
                  },
                ],
                visitor_id: 'testUser',
                attributes: [],
              },
            ],
            revision: '42',
            client_name: 'node-sdk',
            client_version: enums.NODE_CLIENT_VERSION,
            anonymize_ip: false,
            enrich_decisions: true,
          },
        };
        var expectedArgument = {
          eventKey: 'testEvent',
          userId: 'testUser',
          attributes: undefined,
          eventTags: undefined,
          logEvent: expectedConversionEvent,
        };
        sinon.assert.calledWith(trackListener, expectedArgument);
      });

      it('should pass the correct arguments to a track listener when track is called with attributes', function() {
        var attributes = {
          browser_type: 'firefox',
        };
        optlyInstance.notificationCenter.addNotificationListener(
          enums.NOTIFICATION_TYPES.TRACK,
          trackListener
        );
        optlyInstance.activate('testExperiment', 'testUser', attributes);
        optlyInstance.track('testEvent', 'testUser', attributes);
        var expectedConversionEvent = {
          httpVerb: 'POST',
          url: 'https://logx.optimizely.com/v1/events',
          params: {
            account_id: '12001',
            project_id: '111001',
            visitors: [
              {
                snapshots: [
                  {
                    events: [
                      {
                        entity_id: '111095',
                        timestamp: 1509489766569,
                        uuid: 'a68cf1ad-0393-4e18-af87-efe8f01a7c9c',
                        key: 'testEvent',
                      },
                    ],
                  },
                ],
                visitor_id: 'testUser',
                attributes: [
                  {
                    entity_id: '111094',
                    key: 'browser_type',
                    type: 'custom',
                    value: 'firefox',
                  },
                ],
              },
            ],
            revision: '42',
            client_name: 'node-sdk',
            client_version: enums.NODE_CLIENT_VERSION,
            anonymize_ip: false,
            enrich_decisions: true,
          },
        };
        var expectedArgument = {
          eventKey: 'testEvent',
          userId: 'testUser',
          attributes: attributes,
          eventTags: undefined,
          logEvent: expectedConversionEvent,
        };
        sinon.assert.calledWith(trackListener, expectedArgument);
      });

      it('should pass the correct arguments to a track listener when track is called with attributes and event tags', function() {
        var attributes = {
          browser_type: 'firefox',
        };
        var eventTags = {
          value: 1.234,
          non_revenue: 'abc',
        };
        optlyInstance.notificationCenter.addNotificationListener(
          enums.NOTIFICATION_TYPES.TRACK,
          trackListener
        );
        optlyInstance.activate('testExperiment', 'testUser', attributes);
        optlyInstance.track('testEvent', 'testUser', attributes, eventTags);
        var expectedConversionEvent = {
          httpVerb: 'POST',
          url: 'https://logx.optimizely.com/v1/events',
          params: {
            account_id: '12001',
            project_id: '111001',
            visitors: [
              {
                snapshots: [
                  {
                    events: [
                      {
                        entity_id: '111095',
                        timestamp: 1509489766569,
                        uuid: 'a68cf1ad-0393-4e18-af87-efe8f01a7c9c',
                        key: 'testEvent',
                        tags: {
                          non_revenue: 'abc',
                          value: 1.234,
                        },
                        value: 1.234,
                      },
                    ],
                  },
                ],
                visitor_id: 'testUser',
                attributes: [
                  {
                    entity_id: '111094',
                    key: 'browser_type',
                    type: 'custom',
                    value: 'firefox',
                  },
                ],
              },
            ],
            revision: '42',
            client_name: 'node-sdk',
            client_version: enums.NODE_CLIENT_VERSION,
            anonymize_ip: false,
            enrich_decisions: true,
          },
        };
        var expectedArgument = {
          eventKey: 'testEvent',
          userId: 'testUser',
          attributes: attributes,
          eventTags: eventTags,
          logEvent: expectedConversionEvent,
        };
        sinon.assert.calledWith(trackListener, expectedArgument);
      });

      describe('Decision Listener', function() {
        var decisionListener;
        beforeEach(function() {
          decisionListener = sinon.spy();
        });

        describe('activate', function() {
          beforeEach(function() {
            optlyInstance = new Optimizely({
              clientEngine: 'node-sdk',
              datafile: testData.getTestProjectConfig(),
              eventBuilder: eventBuilder,
              errorHandler: errorHandler,
              eventDispatcher: eventDispatcher,
              jsonSchemaValidator: jsonSchemaValidator,
              logger: createdLogger,
              isValidInstance: true,
            });

            optlyInstance.notificationCenter.addNotificationListener(
              enums.NOTIFICATION_TYPES.DECISION,
              decisionListener
            );
          });

          it('should send notification with actual variation key when activate returns variation', function() {
            bucketStub.returns('111129');
            var variation = optlyInstance.activate('testExperiment', 'testUser');
            assert.strictEqual(variation, 'variation');
            sinon.assert.calledWith(decisionListener, {
              type: DECISION_INFO_TYPES.EXPERIMENT,
              userId: 'testUser',
              attributes: {},
              decisionInfo: {
                experimentKey: 'testExperiment',
                variationKey: variation
              }
            });
          });

          it('should send notification with null variation key when activate returns null', function() {
            bucketStub.returns(null);
            var variation = optlyInstance.activate('testExperiment', 'testUser');
            assert.isNull(variation);
            sinon.assert.calledWith(decisionListener, {
              type: DECISION_INFO_TYPES.EXPERIMENT,
              userId: 'testUser',
              attributes: {},
              decisionInfo: {
                experimentKey: 'testExperiment',
                variationKey: null
              }
            });
          });
        });

        describe('getVariation', function() {
          beforeEach(function() {
            optlyInstance = new Optimizely({
              clientEngine: 'node-sdk',
              datafile: testData.getTestProjectConfig(),
              eventBuilder: eventBuilder,
              errorHandler: errorHandler,
              eventDispatcher: eventDispatcher,
              jsonSchemaValidator: jsonSchemaValidator,
              logger: createdLogger,
              isValidInstance: true,
            });

            optlyInstance.notificationCenter.addNotificationListener(
              enums.NOTIFICATION_TYPES.DECISION,
              decisionListener
            );
          });

          it('should send notification with actual variation key when getVariation returns variation', function() {
            bucketStub.returns('111129');
            var variation = optlyInstance.getVariation('testExperiment', 'testUser');
            assert.strictEqual(variation, 'variation');
            sinon.assert.calledWith(decisionListener, {
              type: DECISION_INFO_TYPES.EXPERIMENT,
              userId: 'testUser',
              attributes: {},
              decisionInfo: {
                experimentKey: 'testExperiment',
                variationKey: variation
              }
            });
          });

          it('should send notification with null variation key when getVariation returns null', function() {
            var variation = optlyInstance.getVariation('testExperimentWithAudiences', 'testUser', {});
            assert.isNull(variation);
            sinon.assert.calledWith(decisionListener, {
              type: DECISION_INFO_TYPES.EXPERIMENT,
              userId: 'testUser',
              attributes: {},
              decisionInfo: {
                experimentKey: 'testExperimentWithAudiences',
                variationKey: null
              }
            });
          });
        });

        describe('feature management', function() {
          var sandbox = sinon.sandbox.create();

          beforeEach(function() {
            optlyInstance = new Optimizely({
              clientEngine: 'node-sdk',
              datafile: testData.getTestProjectConfigWithFeatures(),
              errorHandler: errorHandler,
              jsonSchemaValidator: jsonSchemaValidator,
              logger: createdLogger,
              isValidInstance: true,
            });

            optlyInstance.notificationCenter.addNotificationListener(
              enums.NOTIFICATION_TYPES.DECISION,
              decisionListener
            );
          });

          afterEach(function() {
            sandbox.restore();
          });

          describe('isFeatureEnabled', function() {
            describe('when the user bucketed into a variation of an experiment of the feature', function() {
              var attributes = { test_attribute: 'test_value' };

              describe('when the variation is toggled ON', function() {
                beforeEach(function() {
                  var experiment = optlyInstance.configObj.experimentKeyMap.testing_my_feature;
                  var variation = experiment.variations[0];
                  sandbox.stub(optlyInstance.decisionService, 'getVariationForFeature').returns({
                    experiment: experiment,
                    variation: variation,
                    decisionSource: DECISION_SOURCES.EXPERIMENT,
                  });
                });

                it('should return true and send notification', function() {
                  var result = optlyInstance.isFeatureEnabled('test_feature_for_experiment', 'user1', attributes);
                  assert.strictEqual(result, true);
                  sinon.assert.calledWith(decisionListener, {
                    type: DECISION_INFO_TYPES.FEATURE,
                    userId: 'user1',
                    attributes: attributes,
                    decisionInfo: {
                      featureKey: 'test_feature_for_experiment',
                      featureEnabled: true,
                      source: DECISION_SOURCES.EXPERIMENT,
                      sourceExperimentKey: 'testing_my_feature',
                      sourceVariationKey: 'variation'
                    }
                  });
                });
              });

              describe('when the variation is toggled OFF', function() {
                beforeEach(function() {
                  var experiment = optlyInstance.configObj.experimentKeyMap.test_shared_feature;
                  var variation = experiment.variations[1];
                  sandbox.stub(optlyInstance.decisionService, 'getVariationForFeature').returns({
                    experiment: experiment,
                    variation: variation,
                    decisionSource: DECISION_SOURCES.EXPERIMENT,
                  });
                });

                it('should return false and send notification', function() {
                  var result = optlyInstance.isFeatureEnabled('shared_feature', 'user1', attributes);
                  assert.strictEqual(result, false);
                  sinon.assert.calledWith(decisionListener, {
                    type: DECISION_INFO_TYPES.FEATURE,
                    userId: 'user1',
                    attributes: attributes,
                    decisionInfo: {
                      featureKey: 'shared_feature',
                      featureEnabled: false,
                      source: DECISION_SOURCES.EXPERIMENT,
                      sourceExperimentKey: 'test_shared_feature',
                      sourceVariationKey: 'control'
                    }
                  });
                });
              });
            });

            describe('user bucketed into a variation of a rollout of the feature', function() {
              describe('when the variation is toggled ON', function() {
                beforeEach(function() {
                  // This experiment is the first audience targeting rule in the rollout of feature 'test_feature'
                  var experiment = optlyInstance.configObj.experimentKeyMap['594031'];
                  var variation = experiment.variations[0];
                  sandbox.stub(optlyInstance.decisionService, 'getVariationForFeature').returns({
                    experiment: experiment,
                    variation: variation,
                    decisionSource: DECISION_SOURCES.ROLLOUT,
                  });
                });

                it('should return true and send notification', function() {
                  var result = optlyInstance.isFeatureEnabled('test_feature', 'user1', {
                    test_attribute: 'test_value',
                  });
                  assert.strictEqual(result, true);
                  sinon.assert.calledWith(decisionListener, {
                    type: DECISION_INFO_TYPES.FEATURE,
                    userId: 'user1',
                    attributes: { test_attribute: 'test_value' },
                    decisionInfo: {
                      featureKey: 'test_feature',
                      featureEnabled: true,
                      source: DECISION_SOURCES.ROLLOUT,
                      sourceExperimentKey: null,
                      sourceVariationKey: null
                    }
                  });
                });
              });

              describe('when the variation is toggled OFF', function() {
                beforeEach(function() {
                  // This experiment is the second audience targeting rule in the rollout of feature 'test_feature'
                  var experiment = optlyInstance.configObj.experimentKeyMap['594037'];
                  var variation = experiment.variations[0];
                  sandbox.stub(optlyInstance.decisionService, 'getVariationForFeature').returns({
                    experiment: experiment,
                    variation: variation,
                    decisionSource: DECISION_SOURCES.ROLLOUT,
                  });
                });
<<<<<<< HEAD

                it('returns false and send notification', function() {
=======
      
                it('should return false and send notification', function() {
>>>>>>> dd8c502e
                  var result = optlyInstance.isFeatureEnabled('test_feature', 'user1', {
                    test_attribute: 'test_value',
                  });
                  assert.strictEqual(result, false);
                  sinon.assert.calledWith(createdLogger.log, LOG_LEVEL.INFO, 'OPTIMIZELY: Feature test_feature is not enabled for user user1.');

                  var expectedArguments = {
                    type: DECISION_INFO_TYPES.FEATURE,
                    userId: 'user1',
                    attributes: { test_attribute: 'test_value' },
                    decisionInfo: {
                      featureKey: 'test_feature',
                      featureEnabled: false,
                      source: DECISION_SOURCES.ROLLOUT,
                      sourceExperimentKey: null,
                      sourceVariationKey: null
                    }
                  };
                  sinon.assert.calledWith(decisionListener, expectedArguments);
                });
              });
            });

            describe('user not bucketed into an experiment or a rollout', function() {
              beforeEach(function() {
                sandbox.stub(optlyInstance.decisionService, 'getVariationForFeature').returns({
                  experiment: null,
                  variation: null,
                  decisionSource: DECISION_SOURCES.ROLLOUT,
                });
              });
<<<<<<< HEAD

              it('returns false and send notification', function() {
=======
      
              it('should return false and send notification', function() {
>>>>>>> dd8c502e
                var result = optlyInstance.isFeatureEnabled('test_feature', 'user1');
                assert.strictEqual(result, false);
                sinon.assert.calledWith(decisionListener, {
                  type: DECISION_INFO_TYPES.FEATURE,
                  userId: 'user1',
                  attributes: {},
                  decisionInfo: {
                    featureKey: 'test_feature',
                    featureEnabled: false,
                    source: DECISION_SOURCES.ROLLOUT,
                    sourceExperimentKey: null,
                    sourceVariationKey: null
                  }
                });
              });
            });
          });

          describe('feature variable APIs', function() {
            describe('bucketed into variation of an experiment with variable values', function() {
              describe('when the variation is toggled ON', function() {
                beforeEach(function() {
                  var experiment = projectConfig.getExperimentFromKey(optlyInstance.configObj, 'testing_my_feature');
                  var variation = experiment.variations[0];
                  sandbox.stub(optlyInstance.decisionService, 'getVariationForFeature').returns({
                    experiment: experiment,
                    variation: variation,
                    decisionSource: DECISION_SOURCES.EXPERIMENT,
                  });
                });
      
                it('returns the right value from getFeatureVariableBoolean and send notification with featureEnabled true', function() {
                  var result = optlyInstance.getFeatureVariableBoolean('test_feature_for_experiment', 'is_button_animated', 'user1', { test_attribute: 'test_value' });
                  assert.strictEqual(result, true);
                  sinon.assert.calledWith(decisionListener, {
                    type: DECISION_INFO_TYPES.FEATURE_VARIABLE,
                    userId: 'user1',
                    attributes: { test_attribute: 'test_value' },
                    decisionInfo: {
                      featureKey: 'test_feature_for_experiment',
                      featureEnabled: true,
                      variableKey: 'is_button_animated',
                      variableValue: true,
                      variableType: FEATURE_VARIABLE_TYPES.BOOLEAN,
                      source: DECISION_SOURCES.EXPERIMENT,
                      sourceExperimentKey: 'testing_my_feature',
                      sourceVariationKey: 'variation'
                    }
                  });
                });
      
                it('returns the right value from getFeatureVariableDouble and send notification with featureEnabled true', function() {
                  var result = optlyInstance.getFeatureVariableDouble('test_feature_for_experiment', 'button_width', 'user1', { test_attribute: 'test_value' });
                  assert.strictEqual(result, 20.25);
                  sinon.assert.calledWith(decisionListener, {
                    type: DECISION_INFO_TYPES.FEATURE_VARIABLE,
                    userId: 'user1',
                    attributes: { test_attribute: 'test_value' },
                    decisionInfo: {
                      featureKey: 'test_feature_for_experiment',
                      featureEnabled: true,
                      variableKey: 'button_width',
                      variableValue: 20.25,
                      variableType: FEATURE_VARIABLE_TYPES.DOUBLE,
                      source: DECISION_SOURCES.EXPERIMENT,
                      sourceExperimentKey: 'testing_my_feature',
                      sourceVariationKey: 'variation'
                    }
                  });
                });
      
                it('returns the right value from getFeatureVariableInteger and send notification with featureEnabled true', function() {
                  var result = optlyInstance.getFeatureVariableInteger('test_feature_for_experiment', 'num_buttons', 'user1', { test_attribute: 'test_value' });
                  assert.strictEqual(result, 2);
                  sinon.assert.calledWith(decisionListener, {
                    type: DECISION_INFO_TYPES.FEATURE_VARIABLE,
                    userId: 'user1',
                    attributes: { test_attribute: 'test_value' },
                    decisionInfo: {
                      featureKey: 'test_feature_for_experiment',
                      featureEnabled: true,
                      variableKey: 'num_buttons',
                      variableValue: 2,
                      variableType: FEATURE_VARIABLE_TYPES.INTEGER,
                      source: DECISION_SOURCES.EXPERIMENT,
                      sourceExperimentKey: 'testing_my_feature',
                      sourceVariationKey: 'variation'
                    }
                  });
                });
      
                it('returns the right value from getFeatureVariableString and send notification with featureEnabled true', function() {
                  var result = optlyInstance.getFeatureVariableString('test_feature_for_experiment', 'button_txt', 'user1', { test_attribute: 'test_value' });
                  assert.strictEqual(result, 'Buy me NOW');
                  sinon.assert.calledWith(decisionListener, {
                    type: DECISION_INFO_TYPES.FEATURE_VARIABLE,
                    userId: 'user1',
                    attributes: { test_attribute: 'test_value' },
                    decisionInfo: {
                      featureKey: 'test_feature_for_experiment',
                      featureEnabled: true,
                      variableKey: 'button_txt',
                      variableValue: 'Buy me NOW',
                      variableType: FEATURE_VARIABLE_TYPES.STRING,
                      source: DECISION_SOURCES.EXPERIMENT,
                      sourceExperimentKey: 'testing_my_feature',
                      sourceVariationKey: 'variation'
                    }
                  });
                });
              });
      
              describe('when the variation is toggled OFF', function() {
                beforeEach(function() {
                  var experiment = projectConfig.getExperimentFromKey(optlyInstance.configObj, 'testing_my_feature');
                  var variation = experiment.variations[2];
                  sandbox.stub(optlyInstance.decisionService, 'getVariationForFeature').returns({
                    experiment: experiment,
                    variation: variation,
                    decisionSource: DECISION_SOURCES.EXPERIMENT,
                  });
                });
      
                it('returns the default value from getFeatureVariableBoolean and send notification with featureEnabled false', function() {
                  var result = optlyInstance.getFeatureVariableBoolean('test_feature_for_experiment', 'is_button_animated', 'user1', { test_attribute: 'test_value' });
                  assert.strictEqual(result, false);
                  sinon.assert.calledWith(decisionListener, {
                    type: DECISION_INFO_TYPES.FEATURE_VARIABLE,
                    userId: 'user1',
                    attributes: { test_attribute: 'test_value' },
                    decisionInfo: {
                      featureKey: 'test_feature_for_experiment',
                      featureEnabled: false,
                      variableKey: 'is_button_animated',
                      variableValue: false,
                      variableType: FEATURE_VARIABLE_TYPES.BOOLEAN,
                      source: DECISION_SOURCES.EXPERIMENT,
                      sourceExperimentKey: 'testing_my_feature',
                      sourceVariationKey: 'variation2'
                    }
                  });
                });
      
                it('returns the default value from getFeatureVariableDouble and send notification with featureEnabled false', function() {
                  var result = optlyInstance.getFeatureVariableDouble('test_feature_for_experiment', 'button_width', 'user1', { test_attribute: 'test_value' });
                  assert.strictEqual(result, 50.55);
                  sinon.assert.calledWith(decisionListener, {
                    type: DECISION_INFO_TYPES.FEATURE_VARIABLE,
                    userId: 'user1',
                    attributes: { test_attribute: 'test_value' },
                    decisionInfo: {
                      featureKey: 'test_feature_for_experiment',
                      featureEnabled: false,
                      variableKey: 'button_width',
                      variableValue: 50.55,
                      variableType: FEATURE_VARIABLE_TYPES.DOUBLE,
                      source: DECISION_SOURCES.EXPERIMENT,
                      sourceExperimentKey: 'testing_my_feature',
                      sourceVariationKey: 'variation2'
                    }
                  });
                });
      
                it('returns the default value from getFeatureVariableInteger and send notification with featureEnabled false', function() {
                  var result = optlyInstance.getFeatureVariableInteger('test_feature_for_experiment', 'num_buttons', 'user1', { test_attribute: 'test_value' });
                  assert.strictEqual(result, 10);
                  sinon.assert.calledWith(decisionListener, {
                    type: DECISION_INFO_TYPES.FEATURE_VARIABLE,
                    userId: 'user1',
                    attributes: { test_attribute: 'test_value' },
                    decisionInfo: {
                      featureKey: 'test_feature_for_experiment',
                      featureEnabled: false,
                      variableKey: 'num_buttons',
                      variableValue: 10,
                      variableType: FEATURE_VARIABLE_TYPES.INTEGER,
                      source: DECISION_SOURCES.EXPERIMENT,
                      sourceExperimentKey: 'testing_my_feature',
                      sourceVariationKey: 'variation2'
                    }
                  });
                });
      
                it('returns the default value from getFeatureVariableString and send notification with featureEnabled false', function() {
                  var result = optlyInstance.getFeatureVariableString('test_feature_for_experiment', 'button_txt', 'user1', { test_attribute: 'test_value' });
                  assert.strictEqual(result, 'Buy me');
                  sinon.assert.calledWith(decisionListener, {
                    type: DECISION_INFO_TYPES.FEATURE_VARIABLE,
                    userId: 'user1',
                    attributes: { test_attribute: 'test_value' },
                    decisionInfo: {
                      featureKey: 'test_feature_for_experiment',
                      featureEnabled: false,
                      variableKey: 'button_txt',
                      variableValue: 'Buy me',
                      variableType: FEATURE_VARIABLE_TYPES.STRING,
                      source: DECISION_SOURCES.EXPERIMENT,
                      sourceExperimentKey: 'testing_my_feature',
                      sourceVariationKey: 'variation2'
                    }
                  });
                });
              });
            });

            describe('bucketed into variation of a rollout with variable values', function() {
              describe('when the variation is toggled ON', function() {
                beforeEach(function() {
                  var experiment = projectConfig.getExperimentFromKey(optlyInstance.configObj, '594031');
                  var variation = experiment.variations[0];
                  sandbox.stub(optlyInstance.decisionService, 'getVariationForFeature').returns({
                    experiment: experiment,
                    variation: variation,
                    decisionSource: DECISION_SOURCES.ROLLOUT,
                  });
                });
      
                it('should return the right value from getFeatureVariableBoolean and send notification with featureEnabled true', function() {
                  var result = optlyInstance.getFeatureVariableBoolean('test_feature', 'new_content', 'user1', { test_attribute: 'test_value' });
                  assert.strictEqual(result, true);
                  sinon.assert.calledWith(decisionListener, {
                    type: DECISION_INFO_TYPES.FEATURE_VARIABLE,
                    userId: 'user1',
                    attributes: { test_attribute: 'test_value' },
                    decisionInfo: {
                      featureKey: 'test_feature',
                      featureEnabled: true,
                      variableKey: 'new_content',
                      variableValue: true,
                      variableType: FEATURE_VARIABLE_TYPES.BOOLEAN,
                      source: DECISION_SOURCES.ROLLOUT,
                      sourceExperimentKey: null,
                      sourceVariationKey: null
                    }
                  });
                });
      
                it('should return the right value from getFeatureVariableDouble and send notification with featureEnabled true', function() {
                  var result = optlyInstance.getFeatureVariableDouble('test_feature', 'price', 'user1', { test_attribute: 'test_value' });
                  assert.strictEqual(result, 4.99);
                  sinon.assert.calledWith(decisionListener, {
                    type: DECISION_INFO_TYPES.FEATURE_VARIABLE,
                    userId: 'user1',
                    attributes: { test_attribute: 'test_value' },
                    decisionInfo: {
                      featureKey: 'test_feature',
                      featureEnabled: true,
                      variableKey: 'price',
                      variableValue: 4.99,
                      variableType: FEATURE_VARIABLE_TYPES.DOUBLE,
                      source: DECISION_SOURCES.ROLLOUT,
                      sourceExperimentKey: null,
                      sourceVariationKey: null
                    }
                  });
                });
      
                it('should return the right value from getFeatureVariableInteger and send notification with featureEnabled true', function() {
                  var result = optlyInstance.getFeatureVariableInteger('test_feature', 'lasers', 'user1', { test_attribute: 'test_value' });
                  assert.strictEqual(result, 395);
                  sinon.assert.calledWith(decisionListener, {
                    type: DECISION_INFO_TYPES.FEATURE_VARIABLE,
                    userId: 'user1',
                    attributes: { test_attribute: 'test_value' },
                    decisionInfo: {
                      featureKey: 'test_feature',
                      featureEnabled: true,
                      variableKey: 'lasers',
                      variableValue: 395,
                      variableType: FEATURE_VARIABLE_TYPES.INTEGER,
                      source: DECISION_SOURCES.ROLLOUT,
                      sourceExperimentKey: null,
                      sourceVariationKey: null
                    }
                  });
                });
      
                it('should return the right value from getFeatureVariableString and send notification with featureEnabled true', function() {
                  var result = optlyInstance.getFeatureVariableString('test_feature', 'message', 'user1', { test_attribute: 'test_value' });
                  assert.strictEqual(result, 'Hello audience');
                  sinon.assert.calledWith(decisionListener, {
                    type: DECISION_INFO_TYPES.FEATURE_VARIABLE,
                    userId: 'user1',
                    attributes: { test_attribute: 'test_value' },
                    decisionInfo: {
                      featureKey: 'test_feature',
                      featureEnabled: true,
                      variableKey: 'message',
                      variableValue: 'Hello audience',
                      variableType: FEATURE_VARIABLE_TYPES.STRING,
                      source: DECISION_SOURCES.ROLLOUT,
                      sourceExperimentKey: null,
                      sourceVariationKey: null
                    }
                  });
                });
              });
      
              describe('when the variation is toggled OFF', function() {
                beforeEach(function() {
                  var experiment = projectConfig.getExperimentFromKey(optlyInstance.configObj, '594037');
                  var variation = experiment.variations[0];
                  sandbox.stub(optlyInstance.decisionService, 'getVariationForFeature').returns({
                    experiment: experiment,
                    variation: variation,
                    decisionSource: DECISION_SOURCES.ROLLOUT,
                  });
                });
      
                it('should return the default value from getFeatureVariableBoolean and send notification with featureEnabled false', function() {
                  var result = optlyInstance.getFeatureVariableBoolean('test_feature', 'new_content', 'user1', { test_attribute: 'test_value' });
                  assert.strictEqual(result, false);
                  sinon.assert.calledWith(decisionListener, {
                    type: DECISION_INFO_TYPES.FEATURE_VARIABLE,
                    userId: 'user1',
                    attributes: { test_attribute: 'test_value' },
                    decisionInfo: {
                      featureKey: 'test_feature',
                      featureEnabled: false,
                      variableKey: 'new_content',
                      variableValue: false,
                      variableType: FEATURE_VARIABLE_TYPES.BOOLEAN,
                      source: DECISION_SOURCES.ROLLOUT,
                      sourceExperimentKey: null,
                      sourceVariationKey: null
                    }
                  });
                });
      
                it('should return the default value from getFeatureVariableDouble and send notification with featureEnabled false', function() {
                  var result = optlyInstance.getFeatureVariableDouble('test_feature', 'price', 'user1', { test_attribute: 'test_value' });
                  assert.strictEqual(result, 14.99);
                  sinon.assert.calledWith(decisionListener, {
                    type: DECISION_INFO_TYPES.FEATURE_VARIABLE,
                    userId: 'user1',
                    attributes: { test_attribute: 'test_value' },
                    decisionInfo: {
                      featureKey: 'test_feature',
                      featureEnabled: false,
                      variableKey: 'price',
                      variableValue: 14.99,
                      variableType: FEATURE_VARIABLE_TYPES.DOUBLE,
                      source: DECISION_SOURCES.ROLLOUT,
                      sourceExperimentKey: null,
                      sourceVariationKey: null
                    }
                  });
                });
      
                it('should return the default value from getFeatureVariableInteger and send notification with featureEnabled false', function() {
                  var result = optlyInstance.getFeatureVariableInteger('test_feature', 'lasers', 'user1', { test_attribute: 'test_value' });
                  assert.strictEqual(result, 400);
                  sinon.assert.calledWith(decisionListener, {
                    type: DECISION_INFO_TYPES.FEATURE_VARIABLE,
                    userId: 'user1',
                    attributes: { test_attribute: 'test_value' },
                    decisionInfo: {
                      featureKey: 'test_feature',
                      featureEnabled: false,
                      variableKey: 'lasers',
                      variableValue: 400,
                      variableType: FEATURE_VARIABLE_TYPES.INTEGER,
                      source: DECISION_SOURCES.ROLLOUT,
                      sourceExperimentKey: null,
                      sourceVariationKey: null
                    }
                  });
                });
      
                it('should return the default value from getFeatureVariableString and send notification with featureEnabled false', function() {
                  var result = optlyInstance.getFeatureVariableString('test_feature', 'message', 'user1', { test_attribute: 'test_value' });
                  assert.strictEqual(result, 'Hello');
                  sinon.assert.calledWith(decisionListener, {
                    type: DECISION_INFO_TYPES.FEATURE_VARIABLE,
                    userId: 'user1',
                    attributes: { test_attribute: 'test_value' },
                    decisionInfo: {
                      featureKey: 'test_feature',
                      featureEnabled: false,
                      variableKey: 'message',
                      variableValue: 'Hello',
                      variableType: FEATURE_VARIABLE_TYPES.STRING,
                      source: DECISION_SOURCES.ROLLOUT,
                      sourceExperimentKey: null,
                      sourceVariationKey: null
                    }
                  });
                });
              });
            });

            describe('not bucketed into an experiment or a rollout', function() {
              beforeEach(function() {
                sandbox.stub(optlyInstance.decisionService, 'getVariationForFeature').returns({
                  experiment: null,
                  variation: null,
                  decisionSource: DECISION_SOURCES.ROLLOUT,
                });
              });
      
              it('returns the variable default value from getFeatureVariableBoolean and send notification with featureEnabled false', function() {
                var result = optlyInstance.getFeatureVariableBoolean('test_feature_for_experiment', 'is_button_animated', 'user1', { test_attribute: 'test_value' });
                assert.strictEqual(result, false);
                sinon.assert.calledWith(decisionListener, {
                  type: DECISION_INFO_TYPES.FEATURE_VARIABLE,
                  userId: 'user1',
                  attributes: { test_attribute: 'test_value' },
                  decisionInfo: {
                    featureKey: 'test_feature_for_experiment',
                    featureEnabled: false,
                    variableKey: 'is_button_animated',
                    variableValue: false,
                    variableType: FEATURE_VARIABLE_TYPES.BOOLEAN,
                    source: DECISION_SOURCES.ROLLOUT,
                    sourceExperimentKey: null,
                    sourceVariationKey: null
                  }
                });
              });
      
              it('returns the variable default value from getFeatureVariableDouble and send notification with featureEnabled false', function() {
                var result = optlyInstance.getFeatureVariableDouble('test_feature_for_experiment', 'button_width', 'user1', { test_attribute: 'test_value' });
                assert.strictEqual(result, 50.55);
                sinon.assert.calledWith(decisionListener, {
                  type: DECISION_INFO_TYPES.FEATURE_VARIABLE,
                  userId: 'user1',
                  attributes: { test_attribute: 'test_value' },
                  decisionInfo: {
                    featureKey: 'test_feature_for_experiment',
                    featureEnabled: false,
                    variableKey: 'button_width',
                    variableValue: 50.55,
                    variableType: FEATURE_VARIABLE_TYPES.DOUBLE,
                    source: DECISION_SOURCES.ROLLOUT,
                    sourceExperimentKey: null,
                    sourceVariationKey: null
                  }
                });
              });
      
              it('returns the variable default value from getFeatureVariableInteger and send notification with featureEnabled false', function() {
                var result = optlyInstance.getFeatureVariableInteger('test_feature_for_experiment', 'num_buttons', 'user1', { test_attribute: 'test_value' });
                assert.strictEqual(result, 10);
                sinon.assert.calledWith(decisionListener, {
                  type: DECISION_INFO_TYPES.FEATURE_VARIABLE,
                  userId: 'user1',
                  attributes: { test_attribute: 'test_value' },
                  decisionInfo: {
                    featureKey: 'test_feature_for_experiment',
                    featureEnabled: false,
                    variableKey: 'num_buttons',
                    variableValue: 10,
                    variableType: FEATURE_VARIABLE_TYPES.INTEGER,
                    source: DECISION_SOURCES.ROLLOUT,
                    sourceExperimentKey: null,
                    sourceVariationKey: null
                  }
                });
              });
      
              it('returns the variable default value from getFeatureVariableString and send notification with featureEnabled false', function() {
                var result = optlyInstance.getFeatureVariableString('test_feature_for_experiment', 'button_txt', 'user1', { test_attribute: 'test_value' });
                assert.strictEqual(result, 'Buy me');
                sinon.assert.calledWith(decisionListener, {
                  type: DECISION_INFO_TYPES.FEATURE_VARIABLE,
                  userId: 'user1',
                  attributes: { test_attribute: 'test_value' },
                  decisionInfo: {
                    featureKey: 'test_feature_for_experiment',
                    featureEnabled: false,
                    variableKey: 'button_txt',
                    variableValue: 'Buy me',
                    variableType: FEATURE_VARIABLE_TYPES.STRING,
                    source: DECISION_SOURCES.ROLLOUT,
                    sourceExperimentKey: null,
                    sourceVariationKey: null
                  }
                });
              });
            });
          });
        });
      });
    });
  });

  //tests separated out from APIs because of mock bucketing
  describe('getVariationBucketingIdAttribute', function() {
    var optlyInstance;
    var createdLogger = logger.createLogger({
      logLevel: LOG_LEVEL.INFO,
      logToConsole: false,
    });
    beforeEach(function() {
      optlyInstance = new Optimizely({
        clientEngine: 'node-sdk',
        datafile: testData.getTestProjectConfig(),
        eventBuilder: eventBuilder,
        errorHandler: errorHandler,
        eventDispatcher: eventDispatcher,
        jsonSchemaValidator: jsonSchemaValidator,
        logger: createdLogger,
        isValidInstance: true,
      });
    });

    var userAttributes = {
      'browser_type': 'firefox',
    };
    var userAttributesWithBucketingId = {
      'browser_type': 'firefox',
      '$opt_bucketing_id': '123456789'
    };

    it('confirm that a valid variation is bucketed without the bucketing ID', function() {
      assert.strictEqual('controlWithAudience', optlyInstance.getVariation(
          'testExperimentWithAudiences',
          'testUser',
          userAttributes
      ));
    });

    it('confirm that an invalid audience returns null', function() {
      assert.strictEqual(null, optlyInstance.getVariation(
          'testExperimentWithAudiences',
          'testUser'
      ));
    });

    it('confirm that a valid variation is bucketed with the bucketing ID', function() {
      assert.strictEqual('variationWithAudience', optlyInstance.getVariation(
          'testExperimentWithAudiences',
          'testUser',
          userAttributesWithBucketingId
      ));
    });

    it('confirm that invalid experiment with the bucketing ID returns null', function() {
      assert.strictEqual(null, optlyInstance.getVariation(
          'invalidExperimentKey',
          'testUser',
          userAttributesWithBucketingId
      ));
    });
  });

  describe('feature management', function() {
    var sandbox = sinon.sandbox.create();
    var createdLogger = logger.createLogger({
      logLevel: LOG_LEVEL.INFO,
      logToConsole: false,
    });
    var optlyInstance;
    var clock;

    beforeEach(function() {
      optlyInstance = new Optimizely({
        clientEngine: 'node-sdk',
        datafile: testData.getTestProjectConfigWithFeatures(),
        eventBuilder: eventBuilder,
        errorHandler: errorHandler,
        eventDispatcher: eventDispatcher,
        jsonSchemaValidator: jsonSchemaValidator,
        logger: createdLogger,
        isValidInstance: true,
      });

      sandbox.stub(eventDispatcher, 'dispatchEvent');
      sandbox.stub(errorHandler, 'handleError');
      sandbox.stub(createdLogger, 'log');
      sandbox.stub(uuid, 'v4').returns('a68cf1ad-0393-4e18-af87-efe8f01a7c9c');
      sandbox.stub(fns, 'currentTimestamp').returns(1509489766569);
      clock = sinon.useFakeTimers(new Date().getTime());
    });

    afterEach(function() {
      sandbox.restore();
      clock.restore();
    });

    describe('#isFeatureEnabled', function() {
      it('returns false, and does not dispatch an impression event, for an invalid feature key', function() {
        var result = optlyInstance.isFeatureEnabled('thisIsDefinitelyNotAFeatureKey', 'user1');
        assert.strictEqual(result, false);
        sinon.assert.notCalled(eventDispatcher.dispatchEvent);
      });

      it('returns false if the instance is invalid', function() {
        optlyInstance = new Optimizely({
          clientEngine: 'node-sdk',
          datafile: {
            lasers: 300,
            message: 'this is not a valid datafile'
          },
          eventBuilder: eventBuilder,
          errorHandler: errorHandler,
          eventDispatcher: eventDispatcher,
          jsonSchemaValidator: jsonSchemaValidator,
          logger: createdLogger,
        });
        var result = optlyInstance.isFeatureEnabled('test_feature_for_experiment', 'user1');
        assert.strictEqual(result, false);
        sinon.assert.calledWith(createdLogger.log, LOG_LEVEL.ERROR, 'OPTIMIZELY: Optimizely object is not valid. Failing isFeatureEnabled.');
      });

      describe('when the user bucketed into a variation of an experiment with the feature', function() {
        var attributes = { test_attribute: 'test_value' };

        describe('when the variation is toggled ON', function() {
          beforeEach(function() {
            var experiment = optlyInstance.configObj.experimentKeyMap.testing_my_feature;
            var variation = experiment.variations[0];
            sandbox.stub(optlyInstance.decisionService, 'getVariationForFeature').returns({
              experiment: experiment,
              variation: variation,
              decisionSource: DECISION_SOURCES.EXPERIMENT,
            });
          });

          it('returns true and dispatches an impression event', function() {
            var result = optlyInstance.isFeatureEnabled('test_feature_for_experiment', 'user1', attributes);
            assert.strictEqual(result, true);
            sinon.assert.calledOnce(optlyInstance.decisionService.getVariationForFeature);
            var feature = optlyInstance.configObj.featureKeyMap.test_feature_for_experiment;
            sinon.assert.calledWithExactly(
              optlyInstance.decisionService.getVariationForFeature,
              optlyInstance.configObj,
              feature,
              'user1',
              attributes
            );

            sinon.assert.calledOnce(eventDispatcher.dispatchEvent);
            var expectedImpressionEvent = {
              'httpVerb': 'POST',
              'url': 'https://logx.optimizely.com/v1/events',
              'params': {
                'account_id': '572018',
                'project_id': '594001',
                'visitors': [
                  {
                    'snapshots': [
                      {
                        'decisions': [
                          {
                            'campaign_id': '594093',
                            'experiment_id': '594098',
                            'variation_id': '594096'
                          }
                        ],
                        'events': [
                          {
                            'entity_id': '594093',
                            'timestamp': 1509489766569,
                            'key': 'campaign_activated',
                            'uuid': 'a68cf1ad-0393-4e18-af87-efe8f01a7c9c'
                          }
                        ]
                      }
                    ],
                    'visitor_id': 'user1',
                    'attributes': [
                      {
                        'entity_id': '594014',
                        'key': 'test_attribute',
                        'type': 'custom',
                        'value': 'test_value',
                      }, {
                        'entity_id': '$opt_bot_filtering',
                        'key': '$opt_bot_filtering',
                        'type': 'custom',
                        'value': true,
                      },
                    ],
                  }
                ],
                'revision': '35',
                'client_name': 'node-sdk',
                'client_version': enums.NODE_CLIENT_VERSION,
                'anonymize_ip': true,
                'enrich_decisions': true,
              },
            };
            var callArgs = eventDispatcher.dispatchEvent.getCalls()[0].args;
            assert.deepEqual(callArgs[0], expectedImpressionEvent);
            assert.isFunction(callArgs[1]);
            sinon.assert.calledWith(createdLogger.log, LOG_LEVEL.INFO, 'OPTIMIZELY: Feature test_feature_for_experiment is enabled for user user1.');
          });

          it('returns false and does not dispatch an impression event when feature key is null', function() {
            var result = optlyInstance.isFeatureEnabled(null, 'user1', attributes);
            assert.strictEqual(result, false);
            sinon.assert.notCalled(eventDispatcher.dispatchEvent);
            sinon.assert.calledWithExactly(createdLogger.log, LOG_LEVEL.ERROR, 'OPTIMIZELY: Provided feature_key is in an invalid format.');
          });

          it('returns false when user id is null', function() {
            var result = optlyInstance.isFeatureEnabled('test_feature_for_experiment', null, attributes);
            assert.strictEqual(result, false);
            sinon.assert.notCalled(eventDispatcher.dispatchEvent);
            sinon.assert.calledWithExactly(createdLogger.log, LOG_LEVEL.ERROR, 'OPTIMIZELY: Provided user_id is in an invalid format.');
          });

          it('returns false when feature key and user id are null', function() {
            var result = optlyInstance.isFeatureEnabled(null, null, attributes);
            assert.strictEqual(result, false);
            sinon.assert.notCalled(eventDispatcher.dispatchEvent);
            sinon.assert.calledWithExactly(createdLogger.log, LOG_LEVEL.ERROR, 'OPTIMIZELY: Provided user_id is in an invalid format.');
          });

          it('returns false when feature key is undefined', function() {
            var result = optlyInstance.isFeatureEnabled(undefined, 'user1', attributes);
            assert.strictEqual(result, false);
            sinon.assert.notCalled(eventDispatcher.dispatchEvent);
            sinon.assert.calledWithExactly(createdLogger.log, LOG_LEVEL.ERROR, 'OPTIMIZELY: Provided feature_key is in an invalid format.');
          });

          it('returns false when user id is undefined', function() {
            var result = optlyInstance.isFeatureEnabled('test_feature_for_experiment', undefined, attributes);
            assert.strictEqual(result, false);
            sinon.assert.notCalled(eventDispatcher.dispatchEvent);
            sinon.assert.calledWithExactly(createdLogger.log, LOG_LEVEL.ERROR, 'OPTIMIZELY: Provided user_id is in an invalid format.');
          });

          it('returns false when feature key and user id are undefined', function() {
            var result = optlyInstance.isFeatureEnabled(undefined, undefined, attributes);
            assert.strictEqual(result, false);
            sinon.assert.notCalled(eventDispatcher.dispatchEvent);
          });

          it('returns false when no arguments are provided', function() {
            var result = optlyInstance.isFeatureEnabled();
            assert.strictEqual(result, false);
            sinon.assert.notCalled(eventDispatcher.dispatchEvent);
            sinon.assert.calledWithExactly(createdLogger.log, LOG_LEVEL.ERROR, 'OPTIMIZELY: Provided user_id is in an invalid format.');
          });

          it('returns false when user id is an object', function() {
            var result = optlyInstance.isFeatureEnabled('test_feature_for_experiment', {}, attributes);
            assert.strictEqual(result, false);
            sinon.assert.notCalled(eventDispatcher.dispatchEvent);
            sinon.assert.calledWithExactly(createdLogger.log, LOG_LEVEL.ERROR, 'OPTIMIZELY: Provided user_id is in an invalid format.');
          });

          it('returns false when user id is a number', function() {
            var result = optlyInstance.isFeatureEnabled('test_feature_for_experiment', 72, attributes);
            assert.strictEqual(result, false);
            sinon.assert.notCalled(eventDispatcher.dispatchEvent);
            sinon.assert.calledWithExactly(createdLogger.log, LOG_LEVEL.ERROR, 'OPTIMIZELY: Provided user_id is in an invalid format.');
          });

          it('returns false when feature key is an array', function() {
            var result = optlyInstance.isFeatureEnabled(['a', 'feature'], 'user1', attributes);
            assert.strictEqual(result, false);
            sinon.assert.notCalled(eventDispatcher.dispatchEvent);
            sinon.assert.calledWithExactly(createdLogger.log, LOG_LEVEL.ERROR, 'OPTIMIZELY: Provided feature_key is in an invalid format.');
          });

          it('returns true when user id is an empty string', function() {
            var result = optlyInstance.isFeatureEnabled('test_feature_for_experiment', '', attributes);
            assert.strictEqual(result, true);
            sinon.assert.calledOnce(eventDispatcher.dispatchEvent);
          });

          it('returns false when feature key is an empty string', function() {
            var result = optlyInstance.isFeatureEnabled('', 'user1', attributes);
            assert.strictEqual(result, false);
            sinon.assert.notCalled(eventDispatcher.dispatchEvent);
          });

          it('returns false when a feature key is provided, but a user id is not', function() {
            var result = optlyInstance.isFeatureEnabled('test_feature_for_experiment');
            assert.strictEqual(result, false);
            sinon.assert.notCalled(eventDispatcher.dispatchEvent);
          });
        });

        describe('when the variation is toggled OFF', function() {
          var result;
          beforeEach(function() {
            var experiment = optlyInstance.configObj.experimentKeyMap.test_shared_feature;
            var variation = experiment.variations[1];
            sandbox.stub(optlyInstance.decisionService, 'getVariationForFeature').returns({
              experiment: experiment,
              variation: variation,
              decisionSource: DECISION_SOURCES.EXPERIMENT,
            });
            result = optlyInstance.isFeatureEnabled('shared_feature', 'user1', attributes);
          });

          it('should return false', function() {
            assert.strictEqual(result, false);
            sinon.assert.calledOnce(optlyInstance.decisionService.getVariationForFeature);
            var feature = optlyInstance.configObj.featureKeyMap.shared_feature;
            sinon.assert.calledWithExactly(
              optlyInstance.decisionService.getVariationForFeature,
              optlyInstance.configObj,
              feature,
              'user1',
              attributes
            );
          });

          it('should dispatch an impression event', function() {
            sinon.assert.calledOnce(eventDispatcher.dispatchEvent);
            var expectedImpressionEvent = {
              'httpVerb': 'POST',
              'url': 'https://logx.optimizely.com/v1/events',
              'params': {
                'account_id': '572018',
                'project_id': '594001',
                'visitors': [
                  {
                    'snapshots': [
                      {
                        'decisions': [
                          {
                            'campaign_id': '599023',
                            'experiment_id': '599028',
                            'variation_id': '599027'
                          }
                        ],
                        'events': [
                          {
                            'entity_id': '599023',
                            'timestamp': 1509489766569,
                            'key': 'campaign_activated',
                            'uuid': 'a68cf1ad-0393-4e18-af87-efe8f01a7c9c'
                          }
                        ]
                      }
                    ],
                    'visitor_id': 'user1',
                    'attributes': [
                      {
                        'entity_id': '594014',
                        'key': 'test_attribute',
                        'type': 'custom',
                        'value': 'test_value',
                      }, {
                        'entity_id': '$opt_bot_filtering',
                        'key': '$opt_bot_filtering',
                        'type': 'custom',
                        'value': true,
                      },
                    ],
                  }
                ],
                'revision': '35',
                'client_name': 'node-sdk',
                'client_version': enums.NODE_CLIENT_VERSION,
                'anonymize_ip': true,
                'enrich_decisions': true,
              },
            };
            var callArgs = eventDispatcher.dispatchEvent.getCalls()[0].args;
            assert.deepEqual(callArgs[0], expectedImpressionEvent);
            assert.isFunction(callArgs[1]);
          });
        });

        describe('when the variation is missing the toggle', function() {
          beforeEach(function() {
            var experiment = optlyInstance.configObj.experimentKeyMap.test_shared_feature;
            var variation = fns.cloneDeep(experiment.variations[0]);
            delete variation['featureEnabled'];
            sandbox.stub(optlyInstance.decisionService, 'getVariationForFeature').returns({
              experiment: experiment,
              variation: variation,
              decisionSource: DECISION_SOURCES.EXPERIMENT,
            });
          });

          it('should return false', function() {
            var result = optlyInstance.isFeatureEnabled('shared_feature', 'user1', attributes);
            assert.strictEqual(result, false);
            sinon.assert.calledOnce(optlyInstance.decisionService.getVariationForFeature);
            var feature = optlyInstance.configObj.featureKeyMap.shared_feature;
            sinon.assert.calledWithExactly(
              optlyInstance.decisionService.getVariationForFeature,
              optlyInstance.configObj,
              feature,
              'user1',
              attributes
            );
          });
        });
      });

      describe('user bucketed into a variation of a rollout of the feature', function() {
        describe('when the variation is toggled ON', function() {
          beforeEach(function() {
            // This experiment is the first audience targeting rule in the rollout of feature 'test_feature'
            var experiment = optlyInstance.configObj.experimentKeyMap['594031'];
            var variation = experiment.variations[0];
            sandbox.stub(optlyInstance.decisionService, 'getVariationForFeature').returns({
              experiment: experiment,
              variation: variation,
              decisionSource: DECISION_SOURCES.ROLLOUT,
            });
          });

          it('returns true and does not dispatch an event', function() {
            var result = optlyInstance.isFeatureEnabled('test_feature', 'user1', {
              test_attribute: 'test_value',
            });
            assert.strictEqual(result, true);
            sinon.assert.notCalled(eventDispatcher.dispatchEvent);
            sinon.assert.calledWith(createdLogger.log, LOG_LEVEL.INFO, 'OPTIMIZELY: Feature test_feature is enabled for user user1.');
          });
        });

        describe('when the variation is toggled OFF', function() {
          beforeEach(function() {
            // This experiment is the second audience targeting rule in the rollout of feature 'test_feature'
            var experiment = optlyInstance.configObj.experimentKeyMap['594037'];
            var variation = experiment.variations[0];
            sandbox.stub(optlyInstance.decisionService, 'getVariationForFeature').returns({
              experiment: experiment,
              variation: variation,
              decisionSource: DECISION_SOURCES.ROLLOUT,
            });
          });

          it('returns false', function() {
            var result = optlyInstance.isFeatureEnabled('test_feature', 'user1', {
              test_attribute: 'test_value',
            });
            assert.strictEqual(result, false);
            sinon.assert.calledWith(createdLogger.log, LOG_LEVEL.INFO, 'OPTIMIZELY: Feature test_feature is not enabled for user user1.');
          });
        });
      });

      describe('user not bucketed into an experiment or a rollout', function() {
        beforeEach(function() {
          sandbox.stub(optlyInstance.decisionService, 'getVariationForFeature').returns({
            experiment: null,
            variation: null,
            decisionSource: DECISION_SOURCES.ROLLOUT,
          });
        });

        it('returns false and does not dispatch an event', function() {
          var result = optlyInstance.isFeatureEnabled('test_feature', 'user1');
          assert.strictEqual(result, false);
          sinon.assert.notCalled(eventDispatcher.dispatchEvent);
          sinon.assert.calledWith(createdLogger.log, LOG_LEVEL.INFO, 'OPTIMIZELY: Feature test_feature is not enabled for user user1.');
        });
      });
    });

    describe('#getEnabledFeatures', function() {
      beforeEach(function() {
        sandbox.stub(optlyInstance, 'isFeatureEnabled').callsFake(function(featureKey) {
          return featureKey === 'test_feature' || featureKey === 'test_feature_for_experiment';
        });
      });

      it('returns an empty array if the instance is invalid', function() {
        optlyInstance = new Optimizely({
          clientEngine: 'node-sdk',
          datafile: {
            lasers: 300,
            message: 'this is not a valid datafile'
          },
          eventBuilder: eventBuilder,
          errorHandler: errorHandler,
          eventDispatcher: eventDispatcher,
          jsonSchemaValidator: jsonSchemaValidator,
          logger: createdLogger,
        });
        var result = optlyInstance.getEnabledFeatures('user1', { test_attribute: 'test_value' });
        assert.deepEqual(result, []);
        sinon.assert.calledWith(createdLogger.log, LOG_LEVEL.ERROR, 'OPTIMIZELY: Optimizely object is not valid. Failing getEnabledFeatures.');
      });

      it('returns only enabled features for the specified user and attributes', function() {
        var attributes = { test_attribute: 'test_value', };
        var result = optlyInstance.getEnabledFeatures('user1', attributes);
        assert.strictEqual(result.length, 2);
        assert.isAbove(result.indexOf('test_feature'), -1);
        assert.isAbove(result.indexOf('test_feature_for_experiment'), -1);
        sinon.assert.callCount(optlyInstance.isFeatureEnabled, 7);
        sinon.assert.calledWithExactly(
          optlyInstance.isFeatureEnabled,
          'test_feature',
          'user1',
          attributes
        );
        sinon.assert.calledWithExactly(
          optlyInstance.isFeatureEnabled,
          'test_feature_2',
          'user1',
          attributes
        );
        sinon.assert.calledWithExactly(
          optlyInstance.isFeatureEnabled,
          'test_feature_for_experiment',
          'user1',
          attributes
        );
        sinon.assert.calledWithExactly(
          optlyInstance.isFeatureEnabled,
          'feature_with_group',
          'user1',
          attributes
        );
        sinon.assert.calledWithExactly(
          optlyInstance.isFeatureEnabled,
          'shared_feature',
          'user1',
          attributes
        );
        sinon.assert.calledWithExactly(
          optlyInstance.isFeatureEnabled,
          'unused_flag',
          'user1',
          attributes
        );
        sinon.assert.calledWithExactly(
          optlyInstance.isFeatureEnabled,
          'feature_exp_no_traffic',
          'user1',
          attributes
        );
      });

      it('return features that are enabled for the user and send notification for every feature', function() {
        optlyInstance = new Optimizely({
          clientEngine: 'node-sdk',
          datafile: testData.getTestProjectConfigWithFeatures(),
          eventBuilder: eventBuilder,
          errorHandler: errorHandler,
          eventDispatcher: eventDispatcher,
          jsonSchemaValidator: jsonSchemaValidator,
          logger: createdLogger,
          isValidInstance: true,
        });

        var decisionListener = sinon.spy();
        var attributes = { test_attribute: 'test_value' };
        optlyInstance.notificationCenter.addNotificationListener(enums.NOTIFICATION_TYPES.DECISION, decisionListener);
        var result = optlyInstance.getEnabledFeatures('test_user', attributes);
        assert.strictEqual(result.length, 3);
        assert.deepEqual(result, ['test_feature_2', 'test_feature_for_experiment', 'shared_feature']);

        sinon.assert.calledWithExactly(decisionListener.getCall(0), {
          type: DECISION_INFO_TYPES.FEATURE,
          userId: 'test_user',
          attributes: attributes,
          decisionInfo: {
            featureKey: 'test_feature',
            featureEnabled: false,
            source: DECISION_SOURCES.ROLLOUT,
            sourceExperimentKey: null,
            sourceVariationKey: null
          }
        });
        sinon.assert.calledWithExactly(decisionListener.getCall(1), {
          type: DECISION_INFO_TYPES.FEATURE,
          userId: 'test_user',
          attributes: attributes,
          decisionInfo: {
            featureKey: 'test_feature_2',
            featureEnabled: true,
            source: DECISION_SOURCES.ROLLOUT,
            sourceExperimentKey: null,
            sourceVariationKey: null
          }
        });
        sinon.assert.calledWithExactly(decisionListener.getCall(2), {
          type: DECISION_INFO_TYPES.FEATURE,
          userId: 'test_user',
          attributes: attributes,
          decisionInfo: {
            featureKey: 'test_feature_for_experiment',
            featureEnabled: true,
            source: DECISION_SOURCES.EXPERIMENT,
            sourceExperimentKey: 'testing_my_feature',
            sourceVariationKey: 'variation'
          }
        });
        sinon.assert.calledWithExactly(decisionListener.getCall(3), {
          type: DECISION_INFO_TYPES.FEATURE,
          userId: 'test_user',
          attributes: attributes,
          decisionInfo: {
            featureKey: 'feature_with_group',
            featureEnabled: false,
            source: DECISION_SOURCES.ROLLOUT,
            sourceExperimentKey: null,
            sourceVariationKey: null
          }
        });
        sinon.assert.calledWithExactly(decisionListener.getCall(4), {
          type: DECISION_INFO_TYPES.FEATURE,
          userId: 'test_user',
          attributes: attributes,
          decisionInfo: {
            featureKey: 'shared_feature',
            featureEnabled: true,
            source: DECISION_SOURCES.EXPERIMENT,
            sourceExperimentKey: 'test_shared_feature',
            sourceVariationKey: 'treatment'
          }
        });
        sinon.assert.calledWithExactly(decisionListener.getCall(5), {
          type: DECISION_INFO_TYPES.FEATURE,
          userId: 'test_user',
          attributes: attributes,
          decisionInfo: {
            featureKey: 'unused_flag',
            featureEnabled: false,
            source: DECISION_SOURCES.ROLLOUT,
            sourceExperimentKey: null,
            sourceVariationKey: null
          }
        });
        sinon.assert.calledWithExactly(decisionListener.getCall(6), {
          type: DECISION_INFO_TYPES.FEATURE,
          userId: 'test_user',
          attributes: attributes,
          decisionInfo: {
            featureKey: 'feature_exp_no_traffic',
            featureEnabled: false,
            source: DECISION_SOURCES.ROLLOUT,
            sourceExperimentKey: null,
            sourceVariationKey: null
          }
        });
      });
    });

    describe('feature variable APIs', function() {
      describe('bucketed into variation in an experiment with variable values', function() {
        describe('when the variation is toggled ON', function() {
          beforeEach(function() {
            var experiment = projectConfig.getExperimentFromKey(optlyInstance.configObj, 'testing_my_feature');
            var variation = experiment.variations[0];
            sandbox.stub(optlyInstance.decisionService, 'getVariationForFeature').returns({
              experiment: experiment,
              variation: variation,
              decisionSource: DECISION_SOURCES.EXPERIMENT,
            });
          });

          it('returns the right value from getFeatureVariableBoolean', function() {
            var result = optlyInstance.getFeatureVariableBoolean('test_feature_for_experiment', 'is_button_animated', 'user1', { test_attribute: 'test_value' });
            assert.strictEqual(result, true);
            sinon.assert.calledWith(createdLogger.log, LOG_LEVEL.INFO, 'OPTIMIZELY: Value for variable "is_button_animated" of feature flag "test_feature_for_experiment" is true for user "user1"');
          });

          it('returns the right value from getFeatureVariableDouble', function() {
            var result = optlyInstance.getFeatureVariableDouble('test_feature_for_experiment', 'button_width', 'user1', { test_attribute: 'test_value' });
            assert.strictEqual(result, 20.25);
            sinon.assert.calledWith(createdLogger.log, LOG_LEVEL.INFO, 'OPTIMIZELY: Value for variable "button_width" of feature flag "test_feature_for_experiment" is 20.25 for user "user1"');
          });

          it('returns the right value from getFeatureVariableInteger', function() {
            var result = optlyInstance.getFeatureVariableInteger('test_feature_for_experiment', 'num_buttons', 'user1', { test_attribute: 'test_value' });
            assert.strictEqual(result, 2);
            sinon.assert.calledWith(createdLogger.log, LOG_LEVEL.INFO, 'OPTIMIZELY: Value for variable "num_buttons" of feature flag "test_feature_for_experiment" is 2 for user "user1"');
          });

          it('returns the right value from getFeatureVariableString', function() {
            var result = optlyInstance.getFeatureVariableString('test_feature_for_experiment', 'button_txt', 'user1', { test_attribute: 'test_value' });
            assert.strictEqual(result, 'Buy me NOW');
            sinon.assert.calledWith(createdLogger.log, LOG_LEVEL.INFO, 'OPTIMIZELY: Value for variable "button_txt" of feature flag "test_feature_for_experiment" is Buy me NOW for user "user1"');
          });

          describe('when the variable is not used in the variation', function() {
            beforeEach(function() {
              sandbox.stub(projectConfig, 'getVariableValueForVariation').returns(null);
            });
    
            it('returns the variable default value from getFeatureVariableBoolean', function() {
              var result = optlyInstance.getFeatureVariableBoolean('test_feature_for_experiment', 'is_button_animated', 'user1', { test_attribute: 'test_value' });
              assert.strictEqual(result, false);
              sinon.assert.calledWith(createdLogger.log, LOG_LEVEL.INFO, 'OPTIMIZELY: Variable "is_button_animated" is not used in variation "variation". Returning default value.');
            });
    
            it('returns the variable default value from getFeatureVariableDouble', function() {
              var result = optlyInstance.getFeatureVariableDouble('test_feature_for_experiment', 'button_width', 'user1', { test_attribute: 'test_value' });
              assert.strictEqual(result, 50.55);
              sinon.assert.calledWith(createdLogger.log, LOG_LEVEL.INFO, 'OPTIMIZELY: Variable "button_width" is not used in variation "variation". Returning default value.');
            });
    
            it('returns the variable default value from getFeatureVariableInteger', function() {
              var result = optlyInstance.getFeatureVariableInteger('test_feature_for_experiment', 'num_buttons', 'user1', { test_attribute: 'test_value' });
              assert.strictEqual(result, 10);
              sinon.assert.calledWith(createdLogger.log, LOG_LEVEL.INFO, 'OPTIMIZELY: Variable "num_buttons" is not used in variation "variation". Returning default value.');
            });
    
            it('returns the variable default value from getFeatureVariableString', function() {
              var result = optlyInstance.getFeatureVariableString('test_feature_for_experiment', 'button_txt', 'user1', { test_attribute: 'test_value' });
              assert.strictEqual(result, 'Buy me');
              sinon.assert.calledWith(createdLogger.log, LOG_LEVEL.INFO, 'OPTIMIZELY: Variable "button_txt" is not used in variation "variation". Returning default value.');
            });
          });
        });

        describe('when the variation is toggled OFF', function() {
          beforeEach(function() {
            var experiment = projectConfig.getExperimentFromKey(optlyInstance.configObj, 'testing_my_feature');
            var variation = experiment.variations[2];
            sandbox.stub(optlyInstance.decisionService, 'getVariationForFeature').returns({
              experiment: experiment,
              variation: variation,
              decisionSource: DECISION_SOURCES.EXPERIMENT,
            });
          });

          it('returns the variable default value from getFeatureVariableBoolean', function() {
            var result = optlyInstance.getFeatureVariableBoolean('test_feature_for_experiment', 'is_button_animated', 'user1', { test_attribute: 'test_value' });
            assert.strictEqual(result, false);
            sinon.assert.calledWith(createdLogger.log, LOG_LEVEL.INFO, 'OPTIMIZELY: Feature "test_feature_for_experiment" is not enabled for user user1. Returning default value for variable "is_button_animated".');
          });

          it('returns the variable default value from getFeatureVariableDouble', function() {
            var result = optlyInstance.getFeatureVariableDouble('test_feature_for_experiment', 'button_width', 'user1', { test_attribute: 'test_value' });
            assert.strictEqual(result, 50.55);
            sinon.assert.calledWith(createdLogger.log, LOG_LEVEL.INFO, 'OPTIMIZELY: Feature "test_feature_for_experiment" is not enabled for user user1. Returning default value for variable "button_width".');
          });

          it('returns the variable default value from getFeatureVariableInteger', function() {
            var result = optlyInstance.getFeatureVariableInteger('test_feature_for_experiment', 'num_buttons', 'user1', { test_attribute: 'test_value' });
            assert.strictEqual(result, 10);
            sinon.assert.calledWith(createdLogger.log, LOG_LEVEL.INFO, 'OPTIMIZELY: Feature "test_feature_for_experiment" is not enabled for user user1. Returning default value for variable "num_buttons".');
          });

          it('returns the variable default value from getFeatureVariableString', function() {
            var result = optlyInstance.getFeatureVariableString('test_feature_for_experiment', 'button_txt', 'user1', { test_attribute: 'test_value' });
            assert.strictEqual(result, 'Buy me');
            sinon.assert.calledWith(createdLogger.log, LOG_LEVEL.INFO, 'OPTIMIZELY: Feature "test_feature_for_experiment" is not enabled for user user1. Returning default value for variable "button_txt".');
          });
        });
      });

      describe('bucketed into variation of a rollout with variable values', function() {
        describe('when the variation is toggled ON', function() {
          beforeEach(function() {
            var experiment = projectConfig.getExperimentFromKey(optlyInstance.configObj, '594031');
            var variation = experiment.variations[0];
            sandbox.stub(optlyInstance.decisionService, 'getVariationForFeature').returns({
              experiment: experiment,
              variation: variation,
              decisionSource: DECISION_SOURCES.ROLLOUT,
            });
          });

          it('returns the right value from getFeatureVariableBoolean', function() {
            var result = optlyInstance.getFeatureVariableBoolean('test_feature', 'new_content', 'user1', { test_attribute: 'test_value' });
            assert.strictEqual(result, true);
            sinon.assert.calledWith(createdLogger.log, LOG_LEVEL.INFO, 'OPTIMIZELY: Value for variable "new_content" of feature flag "test_feature" is true for user "user1"');
          });

          it('returns the right value from getFeatureVariableDouble', function() {
            var result = optlyInstance.getFeatureVariableDouble('test_feature', 'price', 'user1', { test_attribute: 'test_value' });
            assert.strictEqual(result, 4.99);
            sinon.assert.calledWith(createdLogger.log, LOG_LEVEL.INFO, 'OPTIMIZELY: Value for variable "price" of feature flag "test_feature" is 4.99 for user "user1"');
          });

          it('returns the right value from getFeatureVariableInteger', function() {
            var result = optlyInstance.getFeatureVariableInteger('test_feature', 'lasers', 'user1', { test_attribute: 'test_value' });
            assert.strictEqual(result, 395);
            sinon.assert.calledWith(createdLogger.log, LOG_LEVEL.INFO, 'OPTIMIZELY: Value for variable "lasers" of feature flag "test_feature" is 395 for user "user1"');
          });

          it('returns the right value from getFeatureVariableString', function() {
            var result = optlyInstance.getFeatureVariableString('test_feature', 'message', 'user1', { test_attribute: 'test_value' });
            assert.strictEqual(result, 'Hello audience');
            sinon.assert.calledWith(createdLogger.log, LOG_LEVEL.INFO, 'OPTIMIZELY: Value for variable "message" of feature flag "test_feature" is Hello audience for user "user1"');
          });

          describe('when the variable is not used in the variation', function() {
            beforeEach(function() {
              sandbox.stub(projectConfig, 'getVariableValueForVariation').returns(null);
            });
    
            it('returns the variable default value from getFeatureVariableBoolean', function() {
              var result = optlyInstance.getFeatureVariableBoolean('test_feature', 'new_content', 'user1', { test_attribute: 'test_value' });
              assert.strictEqual(result, false);
              sinon.assert.calledWith(createdLogger.log, LOG_LEVEL.INFO, 'OPTIMIZELY: Variable "new_content" is not used in variation "594032". Returning default value.');
            });
    
            it('returns the variable default value from getFeatureVariableDouble', function() {
              var result = optlyInstance.getFeatureVariableDouble('test_feature', 'price', 'user1', { test_attribute: 'test_value' });
              assert.strictEqual(result, 14.99);
              sinon.assert.calledWith(createdLogger.log, LOG_LEVEL.INFO, 'OPTIMIZELY: Variable "price" is not used in variation "594032". Returning default value.');
            });
    
            it('returns the variable default value from getFeatureVariableInteger', function() {
              var result = optlyInstance.getFeatureVariableInteger('test_feature', 'lasers', 'user1', { test_attribute: 'test_value' });
              assert.strictEqual(result, 400);
              sinon.assert.calledWith(createdLogger.log, LOG_LEVEL.INFO, 'OPTIMIZELY: Variable "lasers" is not used in variation "594032". Returning default value.');
            });
    
            it('returns the variable default value from getFeatureVariableString', function() {
              var result = optlyInstance.getFeatureVariableString('test_feature', 'message', 'user1', { test_attribute: 'test_value' });
              assert.strictEqual(result, 'Hello');
              sinon.assert.calledWith(createdLogger.log, LOG_LEVEL.INFO, 'OPTIMIZELY: Variable "message" is not used in variation "594032". Returning default value.');
            });
          });
        });

        describe('when the variation is toggled OFF', function() {
          beforeEach(function() {
            var experiment = projectConfig.getExperimentFromKey(optlyInstance.configObj, '594037');
            var variation = experiment.variations[0];
            sandbox.stub(optlyInstance.decisionService, 'getVariationForFeature').returns({
              experiment: experiment,
              variation: variation,
              decisionSource: DECISION_SOURCES.ROLLOUT,
            });
          });

          it('returns the variable default value from getFeatureVariableBoolean', function() {
            var result = optlyInstance.getFeatureVariableBoolean('test_feature', 'new_content', 'user1', { test_attribute: 'test_value' });
            assert.strictEqual(result, false);
            sinon.assert.calledWith(createdLogger.log, LOG_LEVEL.INFO, 'OPTIMIZELY: Feature "test_feature" is not enabled for user user1. Returning default value for variable "new_content".');
          });

          it('returns the variable default value from getFeatureVariableDouble', function() {
            var result = optlyInstance.getFeatureVariableDouble('test_feature', 'price', 'user1', { test_attribute: 'test_value' });
            assert.strictEqual(result, 14.99);
            sinon.assert.calledWith(createdLogger.log, LOG_LEVEL.INFO, 'OPTIMIZELY: Feature "test_feature" is not enabled for user user1. Returning default value for variable "price".');
          });

          it('returns the variable default value from getFeatureVariableInteger', function() {
            var result = optlyInstance.getFeatureVariableInteger('test_feature', 'lasers', 'user1', { test_attribute: 'test_value' });
            assert.strictEqual(result, 400);
            sinon.assert.calledWith(createdLogger.log, LOG_LEVEL.INFO, 'OPTIMIZELY: Feature "test_feature" is not enabled for user user1. Returning default value for variable "lasers".');
          });

          it('returns the variable default value from getFeatureVariableString', function() {
            var result = optlyInstance.getFeatureVariableString('test_feature', 'message', 'user1', { test_attribute: 'test_value' });
            assert.strictEqual(result, 'Hello');
            sinon.assert.calledWith(createdLogger.log, LOG_LEVEL.INFO, 'OPTIMIZELY: Feature "test_feature" is not enabled for user user1. Returning default value for variable "message".');
          });
        });
      });

      describe('not bucketed into an experiment or a rollout ', function() {
        beforeEach(function() {
          sandbox.stub(optlyInstance.decisionService, 'getVariationForFeature').returns({
            experiment: null,
            variation: null,
            decisionSource: null,
          });
        });

        it('returns the variable default value from getFeatureVariableBoolean', function() {
          var result = optlyInstance.getFeatureVariableBoolean('test_feature_for_experiment', 'is_button_animated', 'user1', { test_attribute: 'test_value' });
          assert.strictEqual(result, false);
          sinon.assert.calledWith(createdLogger.log, LOG_LEVEL.INFO, 'OPTIMIZELY: User "user1" is not in any variation or rollout rule. Returning default value for variable "is_button_animated" of feature flag "test_feature_for_experiment".');
        });

        it('returns the variable default value from getFeatureVariableDouble', function() {
          var result = optlyInstance.getFeatureVariableDouble('test_feature_for_experiment', 'button_width', 'user1', { test_attribute: 'test_value' });
          assert.strictEqual(result, 50.55);
          sinon.assert.calledWith(createdLogger.log, LOG_LEVEL.INFO, 'OPTIMIZELY: User "user1" is not in any variation or rollout rule. Returning default value for variable "button_width" of feature flag "test_feature_for_experiment".');
        });

        it('returns the variable default value from getFeatureVariableInteger', function() {
          var result = optlyInstance.getFeatureVariableInteger('test_feature_for_experiment', 'num_buttons', 'user1', { test_attribute: 'test_value' });
          assert.strictEqual(result, 10);
          sinon.assert.calledWith(createdLogger.log, LOG_LEVEL.INFO, 'OPTIMIZELY: User "user1" is not in any variation or rollout rule. Returning default value for variable "num_buttons" of feature flag "test_feature_for_experiment".');
        });

        it('returns the variable default value from getFeatureVariableString', function() {
          var result = optlyInstance.getFeatureVariableString('test_feature_for_experiment', 'button_txt', 'user1', { test_attribute: 'test_value' });
          assert.strictEqual(result, 'Buy me');
          sinon.assert.calledWith(createdLogger.log, LOG_LEVEL.INFO, 'OPTIMIZELY: User "user1" is not in any variation or rollout rule. Returning default value for variable "button_txt" of feature flag "test_feature_for_experiment".');
        });
      });

      it('returns null from getFeatureVariableBoolean when called with a non-boolean variable', function() {
        var result = optlyInstance.getFeatureVariableBoolean('test_feature_for_experiment', 'button_width', 'user1');
        assert.strictEqual(result, null);
        sinon.assert.calledWith(createdLogger.log, LOG_LEVEL.WARNING, 'OPTIMIZELY: Requested variable type "boolean", but variable is of type "double". Use correct API to retrieve value. Returning None.');
      });

      it('returns null from getFeatureVariableDouble when called with a non-double variable', function() {
        var result = optlyInstance.getFeatureVariableDouble('test_feature_for_experiment', 'is_button_animated', 'user1');
        assert.strictEqual(result, null);
        sinon.assert.calledWith(createdLogger.log, LOG_LEVEL.WARNING, 'OPTIMIZELY: Requested variable type "double", but variable is of type "boolean". Use correct API to retrieve value. Returning None.');
      });

      it('returns null from getFeatureVariableInteger when called with a non-integer variable', function() {
        var result = optlyInstance.getFeatureVariableInteger('test_feature_for_experiment', 'button_width', 'user1');
        assert.strictEqual(result, null);
        sinon.assert.calledWith(createdLogger.log, LOG_LEVEL.WARNING, 'OPTIMIZELY: Requested variable type "integer", but variable is of type "double". Use correct API to retrieve value. Returning None.');
      });

      it('returns null from getFeatureVariableString when called with a non-string variable', function() {
        var result = optlyInstance.getFeatureVariableString('test_feature_for_experiment', 'num_buttons', 'user1');
        assert.strictEqual(result, null);
        sinon.assert.calledWith(createdLogger.log, LOG_LEVEL.WARNING, 'OPTIMIZELY: Requested variable type "string", but variable is of type "integer". Use correct API to retrieve value. Returning None.');
      });

      it('returns null from getFeatureVariableBoolean if user id is null', function() {
        var result = optlyInstance.getFeatureVariableBoolean('test_feature_for_experiment', 'is_button_animated', null, { test_attribute: 'test_value' });
        assert.strictEqual(result, null);
        sinon.assert.calledWith(createdLogger.log, LOG_LEVEL.ERROR, 'OPTIMIZELY: Provided user_id is in an invalid format.');
      });

      it('returns null from getFeatureVariableBoolean if user id is undefined', function() {
        var result = optlyInstance.getFeatureVariableBoolean('test_feature_for_experiment', 'is_button_animated', undefined, { test_attribute: 'test_value' });
        assert.strictEqual(result, null);
        sinon.assert.calledWith(createdLogger.log, LOG_LEVEL.ERROR, 'OPTIMIZELY: Provided user_id is in an invalid format.');
      });

      it('returns null from getFeatureVariableBoolean if user id is not provided', function() {
        var result = optlyInstance.getFeatureVariableBoolean('test_feature_for_experiment', 'is_button_animated');
        assert.strictEqual(result, null);
        sinon.assert.calledWith(createdLogger.log, LOG_LEVEL.ERROR, 'OPTIMIZELY: Provided user_id is in an invalid format.');
      });

      it('returns null from getFeatureVariableDouble if user id is null', function() {
        var result = optlyInstance.getFeatureVariableDouble('test_feature_for_experiment', 'button_width', null, { test_attribute: 'test_value' });
        assert.strictEqual(result, null);
        sinon.assert.calledWith(createdLogger.log, LOG_LEVEL.ERROR, 'OPTIMIZELY: Provided user_id is in an invalid format.');
      });

      it('returns null from getFeatureVariableDouble if user id is undefined', function() {
        var result = optlyInstance.getFeatureVariableDouble('test_feature_for_experiment', 'button_width', undefined, { test_attribute: 'test_value' });
        assert.strictEqual(result, null);
        sinon.assert.calledWith(createdLogger.log, LOG_LEVEL.ERROR, 'OPTIMIZELY: Provided user_id is in an invalid format.');
      });

      it('returns null from getFeatureVariableDouble if user id is not provided', function() {
        var result = optlyInstance.getFeatureVariableDouble('test_feature_for_experiment', 'button_width');
        assert.strictEqual(result, null);
        sinon.assert.calledWith(createdLogger.log, LOG_LEVEL.ERROR, 'OPTIMIZELY: Provided user_id is in an invalid format.');
      });

      it('returns null from getFeatureVariableInteger if user id is null', function() {
        var result = optlyInstance.getFeatureVariableInteger('test_feature_for_experiment', 'num_buttons', null, { test_attribute: 'test_value' });
        assert.strictEqual(result, null);
        sinon.assert.calledWith(createdLogger.log, LOG_LEVEL.ERROR, 'OPTIMIZELY: Provided user_id is in an invalid format.');
      });

      it('returns null from getFeatureVariableInteger if user id is undefined', function() {
        var result = optlyInstance.getFeatureVariableInteger('test_feature_for_experiment', 'num_buttons', undefined, { test_attribute: 'test_value' });
        assert.strictEqual(result, null);
        sinon.assert.calledWith(createdLogger.log, LOG_LEVEL.ERROR, 'OPTIMIZELY: Provided user_id is in an invalid format.');
      });

      it('returns null from getFeatureVariableInteger if user id is not provided', function() {
        var result = optlyInstance.getFeatureVariableInteger('test_feature_for_experiment', 'num_buttons');
        assert.strictEqual(result, null);
        sinon.assert.calledWith(createdLogger.log, LOG_LEVEL.ERROR, 'OPTIMIZELY: Provided user_id is in an invalid format.');
      });

      it('returns null from getFeatureVariableString if user id is null', function() {
        var result = optlyInstance.getFeatureVariableString('test_feature_for_experiment', 'button_txt', null, { test_attribute: 'test_value' });
        assert.strictEqual(result, null);
        sinon.assert.calledWith(createdLogger.log, LOG_LEVEL.ERROR, 'OPTIMIZELY: Provided user_id is in an invalid format.');
      });

      it('returns null from getFeatureVariableString if user id is undefined', function() {
        var result = optlyInstance.getFeatureVariableString('test_feature_for_experiment', 'button_txt', undefined, { test_attribute: 'test_value' });
        assert.strictEqual(result, null);
        sinon.assert.calledWith(createdLogger.log, LOG_LEVEL.ERROR, 'OPTIMIZELY: Provided user_id is in an invalid format.');
      });

      it('returns null from getFeatureVariableString if user id is not provided', function() {
        var result = optlyInstance.getFeatureVariableString('test_feature_for_experiment', 'button_txt');
        assert.strictEqual(result, null);
        sinon.assert.calledWith(createdLogger.log, LOG_LEVEL.ERROR, 'OPTIMIZELY: Provided user_id is in an invalid format.');
      });

      describe('type casting failures', function() {
        describe('invalid boolean', function() {
          beforeEach(function() {
            sandbox.stub(projectConfig, 'getVariableValueForVariation').returns('falsezzz');
          });

          it('should return null and log an error', function() {
            var result = optlyInstance.getFeatureVariableBoolean('test_feature_for_experiment', 'is_button_animated', 'user1');
            assert.strictEqual(result, null);
            sinon.assert.calledWith(createdLogger.log, LOG_LEVEL.ERROR, 'PROJECT_CONFIG: Unable to cast value falsezzz to type boolean, returning null.');
          });
        });

        describe('invalid integer', function() {
          beforeEach(function() {
            sandbox.stub(projectConfig, 'getVariableValueForVariation').returns('zzz123');
          });

          it('should return null and log an error', function() {
            var result = optlyInstance.getFeatureVariableInteger('test_feature_for_experiment', 'num_buttons', 'user1');
            assert.strictEqual(result, null);
            sinon.assert.calledWith(createdLogger.log, LOG_LEVEL.ERROR, 'PROJECT_CONFIG: Unable to cast value zzz123 to type integer, returning null.');
          });
        });

        describe('invalid double', function() {
          beforeEach(function() {
            sandbox.stub(projectConfig, 'getVariableValueForVariation').returns('zzz44.55');
          });

          it('should return null and log an error', function() {
            var result = optlyInstance.getFeatureVariableDouble('test_feature_for_experiment', 'button_width', 'user1');
            assert.strictEqual(result, null);
            sinon.assert.calledWith(createdLogger.log, LOG_LEVEL.ERROR, 'PROJECT_CONFIG: Unable to cast value zzz44.55 to type double, returning null.');
          });
        });
      });

      it('returns null from getFeatureVariableBoolean if the argument feature key is invalid', function() {
        var result = optlyInstance.getFeatureVariableBoolean('thisIsNotAValidKey<><><>', 'is_button_animated', 'user1');
        assert.strictEqual(result, null);
        sinon.assert.calledWith(createdLogger.log, LOG_LEVEL.ERROR, 'PROJECT_CONFIG: Feature key thisIsNotAValidKey<><><> is not in datafile.');
      });

      it('returns null from getFeatureVariableDouble if the argument feature key is invalid', function() {
        var result = optlyInstance.getFeatureVariableDouble('thisIsNotAValidKey<><><>', 'button_width', 'user1');
        assert.strictEqual(result, null);
        sinon.assert.calledWith(createdLogger.log, LOG_LEVEL.ERROR, 'PROJECT_CONFIG: Feature key thisIsNotAValidKey<><><> is not in datafile.');
      });

      it('returns null from getFeatureVariableInteger if the argument feature key is invalid', function() {
        var result = optlyInstance.getFeatureVariableInteger('thisIsNotAValidKey<><><>', 'num_buttons', 'user1');
        assert.strictEqual(result, null);
        sinon.assert.calledWith(createdLogger.log, LOG_LEVEL.ERROR, 'PROJECT_CONFIG: Feature key thisIsNotAValidKey<><><> is not in datafile.');
      });

      it('returns null from getFeatureVariableString if the argument feature key is invalid', function() {
        var result = optlyInstance.getFeatureVariableString('thisIsNotAValidKey<><><>', 'button_txt', 'user1');
        assert.strictEqual(result, null);
        sinon.assert.calledWith(createdLogger.log, LOG_LEVEL.ERROR, 'PROJECT_CONFIG: Feature key thisIsNotAValidKey<><><> is not in datafile.');
      });

      it('returns null from getFeatureVariableBoolean if the argument variable key is invalid', function() {
        var result = optlyInstance.getFeatureVariableBoolean('test_feature_for_experiment', 'thisIsNotAVariableKey****', 'user1');
        assert.strictEqual(result, null);
        sinon.assert.calledWith(createdLogger.log, LOG_LEVEL.ERROR, 'PROJECT_CONFIG: Variable with key "thisIsNotAVariableKey****" associated with feature with key "test_feature_for_experiment" is not in datafile.');
      });

      it('returns null from getFeatureVariableDouble if the argument variable key is invalid', function() {
        var result = optlyInstance.getFeatureVariableDouble('test_feature_for_experiment', 'thisIsNotAVariableKey****', 'user1');
        assert.strictEqual(result, null);
        sinon.assert.calledWith(createdLogger.log, LOG_LEVEL.ERROR, 'PROJECT_CONFIG: Variable with key "thisIsNotAVariableKey****" associated with feature with key "test_feature_for_experiment" is not in datafile.');
      });

      it('returns null from getFeatureVariableInteger if the argument variable key is invalid', function() {
        var result = optlyInstance.getFeatureVariableInteger('test_feature_for_experiment', 'thisIsNotAVariableKey****', 'user1');
        assert.strictEqual(result, null);
        sinon.assert.calledWith(createdLogger.log, LOG_LEVEL.ERROR, 'PROJECT_CONFIG: Variable with key "thisIsNotAVariableKey****" associated with feature with key "test_feature_for_experiment" is not in datafile.');
      });

      it('returns null from getFeatureVariableString if the argument variable key is invalid', function() {
        var result = optlyInstance.getFeatureVariableString('test_feature_for_experiment', 'thisIsNotAVariableKey****', 'user1');
        assert.strictEqual(result, null);
        sinon.assert.calledWith(createdLogger.log, LOG_LEVEL.ERROR, 'PROJECT_CONFIG: Variable with key "thisIsNotAVariableKey****" associated with feature with key "test_feature_for_experiment" is not in datafile.');
      });

      it('returns null from getFeatureVariableBoolean when optimizely object is not a valid instance', function() {
        var instance = new Optimizely({
          datafile: {},
          errorHandler: errorHandler,
          eventDispatcher: eventDispatcher,
          logger: createdLogger,
        });

        createdLogger.log.reset();

        instance.getFeatureVariableBoolean('test_feature_for_experiment', 'thisIsNotAVariableKey****', 'user1');

        sinon.assert.calledOnce(createdLogger.log);
        var logMessage = createdLogger.log.args[0][1];
        assert.strictEqual(logMessage, sprintf(LOG_MESSAGES.INVALID_OBJECT, 'OPTIMIZELY', 'getFeatureVariableBoolean'));
      });

      it('returns null from getFeatureVariableDouble when optimizely object is not a valid instance', function() {
        var instance = new Optimizely({
          datafile: {},
          errorHandler: errorHandler,
          eventDispatcher: eventDispatcher,
          logger: createdLogger,
        });

        createdLogger.log.reset();

        instance.getFeatureVariableDouble('test_feature_for_experiment', 'thisIsNotAVariableKey****', 'user1');

        sinon.assert.calledOnce(createdLogger.log);
        var logMessage = createdLogger.log.args[0][1];
        assert.strictEqual(logMessage, sprintf(LOG_MESSAGES.INVALID_OBJECT, 'OPTIMIZELY', 'getFeatureVariableDouble'));
      });

      it('returns null from getFeatureVariableInteger when optimizely object is not a valid instance', function() {
        var instance = new Optimizely({
          datafile: {},
          errorHandler: errorHandler,
          eventDispatcher: eventDispatcher,
          logger: createdLogger,
        });

        createdLogger.log.reset();

        instance.getFeatureVariableInteger('test_feature_for_experiment', 'thisIsNotAVariableKey****', 'user1');

        sinon.assert.calledOnce(createdLogger.log);
        var logMessage = createdLogger.log.args[0][1];
        assert.strictEqual(logMessage, sprintf(LOG_MESSAGES.INVALID_OBJECT, 'OPTIMIZELY', 'getFeatureVariableInteger'));
      });

      it('returns null from getFeatureVariableString when optimizely object is not a valid instance', function() {
        var instance = new Optimizely({
          datafile: {},
          errorHandler: errorHandler,
          eventDispatcher: eventDispatcher,
          logger: createdLogger,
        });

        createdLogger.log.reset();

        instance.getFeatureVariableString('test_feature_for_experiment', 'thisIsNotAVariableKey****', 'user1');

        sinon.assert.calledOnce(createdLogger.log);
        var logMessage = createdLogger.log.args[0][1];
        assert.strictEqual(logMessage, sprintf(LOG_MESSAGES.INVALID_OBJECT, 'OPTIMIZELY', 'getFeatureVariableString'));
      });
    });
  });

  describe('audience match types', function() {
    var sandbox = sinon.sandbox.create();
    var createdLogger = logger.createLogger({
      logLevel: LOG_LEVEL.INFO,
      logToConsole: false,
    });
    var optlyInstance;
    beforeEach(function() {
      optlyInstance = new Optimizely({
        clientEngine: 'node-sdk',
        datafile: testData.getTypedAudiencesConfig(),
        eventBuilder: eventBuilder,
        errorHandler: errorHandler,
        eventDispatcher: eventDispatcher,
        jsonSchemaValidator: jsonSchemaValidator,
        logger: createdLogger,
        isValidInstance: true,
      });

      sandbox.stub(eventDispatcher, 'dispatchEvent');
      sandbox.stub(errorHandler, 'handleError');
      sandbox.stub(createdLogger, 'log');
    });

    afterEach(function() {
      sandbox.restore();
    });

    it('can activate an experiment with a typed audience', function() {
      var variationKey = optlyInstance.activate('typed_audience_experiment', 'user1', {
        // Should be included via exact match string audience with id '3468206642'
        house: 'Gryffindor',
      });
      assert.strictEqual(variationKey, 'A');
      sinon.assert.calledOnce(eventDispatcher.dispatchEvent);
      assert.includeDeepMembers(
        eventDispatcher.dispatchEvent.getCall(0).args[0].params.visitors[0].attributes,
        [{ entity_id: '594015', key: 'house', type: 'custom', value: 'Gryffindor' }]
      );

      variationKey = optlyInstance.activate('typed_audience_experiment', 'user1', {
        // Should be included via exact match number audience with id '3468206646'
        lasers: 45.5,
      });
      assert.strictEqual(variationKey, 'A');
      sinon.assert.calledTwice(eventDispatcher.dispatchEvent);
      assert.includeDeepMembers(
        eventDispatcher.dispatchEvent.getCall(1).args[0].params.visitors[0].attributes,
        [{ entity_id: '594016', key: 'lasers', type: 'custom', value: 45.5 }]
      );
    });

    it('can exclude a user from an experiment with a typed audience via activate', function() {
      var variationKey = optlyInstance.activate('typed_audience_experiment', 'user1', {
        house: 'Hufflepuff',
      });
      assert.isNull(variationKey);
      sinon.assert.notCalled(eventDispatcher.dispatchEvent);
    });

    it('can track an experiment with a typed audience', function() {
      optlyInstance.track('item_bought', 'user1', {
        // Should be included via substring match string audience with id '3988293898'
        house: 'Welcome to Slytherin!',
      });
      sinon.assert.calledOnce(eventDispatcher.dispatchEvent);
      assert.includeDeepMembers(
        eventDispatcher.dispatchEvent.getCall(0).args[0].params.visitors[0].attributes,
        [{ entity_id: '594015', key: 'house', type: 'custom', value: 'Welcome to Slytherin!' }]
      );
    });

    it('can include a user in a rollout with a typed audience via isFeatureEnabled', function() {
      var featureEnabled = optlyInstance.isFeatureEnabled('feat', 'user1', {
        // Should be included via exists match audience with id '3988293899'
        favorite_ice_cream: 'chocolate',
      });
      assert.isTrue(featureEnabled);

      featureEnabled = optlyInstance.isFeatureEnabled('feat', 'user1', {
        // Should be included via less-than match audience with id '3468206644'
        lasers: -3,
      });
      assert.isTrue(featureEnabled);
    });

    it('can exclude a user from a rollout with a typed audience via isFeatureEnabled', function() {
      var featureEnabled = optlyInstance.isFeatureEnabled('feat', 'user1', {});
      assert.isFalse(featureEnabled);
    });

    it('can return a variable value from a feature test with a typed audience via getFeatureVariableString', function() {
      var variableValue = optlyInstance.getFeatureVariableString('feat_with_var', 'x', 'user1', {
        // Should be included in the feature test via greater-than match audience with id '3468206647'
        lasers: 71,
      });
      assert.strictEqual(variableValue, 'xyz');

      variableValue = optlyInstance.getFeatureVariableString('feat_with_var', 'x', 'user1', {
        // Should be included in the feature test via exact match boolean audience with id '3468206643'
        should_do_it: true,
      });
      assert.strictEqual(variableValue, 'xyz');
    });

    it('can return the default value from a feature variable from getFeatureVariableString, via excluding a user from a feature test with a typed audience', function() {
      var variableValue = optlyInstance.getFeatureVariableString('feat_with_var', 'x', 'user1', {
        lasers: 50,
      });
      assert.strictEqual(variableValue, 'x');
    });
  });

  describe('audience combinations', function() {
    var sandbox = sinon.sandbox.create();
    var createdLogger = logger.createLogger({
      logLevel: LOG_LEVEL.INFO,
      logToConsole: false,
    });
    var optlyInstance;
    beforeEach(function() {
      optlyInstance = new Optimizely({
        clientEngine: 'node-sdk',
        datafile: testData.getTypedAudiencesConfig(),
        eventBuilder: eventBuilder,
        errorHandler: errorHandler,
        eventDispatcher: eventDispatcher,
        jsonSchemaValidator: jsonSchemaValidator,
        logger: createdLogger,
        isValidInstance: true,
      });

      sandbox.stub(eventDispatcher, 'dispatchEvent');
      sandbox.stub(errorHandler, 'handleError');
      sandbox.stub(createdLogger, 'log');
      sandbox.spy(audienceEvaluator, 'evaluate');
    });

    afterEach(function() {
      sandbox.restore();
    });

    it('can activate an experiment with complex audience conditions', function() {
      var variationKey = optlyInstance.activate('audience_combinations_experiment', 'user1', {
        // Should be included via substring match string audience with id '3988293898', and
        // exact match number audience with id '3468206646'
        house: 'Welcome to Slytherin!',
        lasers: 45.5,
      });
      assert.strictEqual(variationKey, 'A');
      sinon.assert.calledOnce(eventDispatcher.dispatchEvent);
      assert.includeDeepMembers(
        eventDispatcher.dispatchEvent.getCall(0).args[0].params.visitors[0].attributes,
        [
          { entity_id: '594015', key: 'house', type: 'custom', value: 'Welcome to Slytherin!' },
          { entity_id: '594016', key: 'lasers', type: 'custom', value: 45.5 },
        ]
      );
      sinon.assert.calledWithExactly(
        audienceEvaluator.evaluate,
        optlyInstance.configObj.experiments[2].audienceConditions,
        optlyInstance.configObj.audiencesById,
        { house: 'Welcome to Slytherin!', lasers: 45.5 },
        createdLogger
      );
    });

    it('can exclude a user from an experiment with complex audience conditions', function() {
      var variationKey = optlyInstance.activate('audience_combinations_experiment', 'user1', {
        // Should be excluded - substring string audience with id '3988293898' does not match,
        // so the overall conditions fail
        house: 'Hufflepuff',
        lasers: 45.5,
      });
      assert.isNull(variationKey);
      sinon.assert.notCalled(eventDispatcher.dispatchEvent);
      sinon.assert.calledWithExactly(
        audienceEvaluator.evaluate,
        optlyInstance.configObj.experiments[2].audienceConditions,
        optlyInstance.configObj.audiencesById,
        { house: 'Hufflepuff', lasers: 45.5 },
        createdLogger
      );
    });

    it('can track an experiment with complex audience conditions', function() {
      optlyInstance.track('user_signed_up', 'user1', {
        // Should be included via exact match string audience with id '3468206642', and
        // exact match boolean audience with id '3468206643'
        house: 'Gryffindor',
        should_do_it: true,
      });
      sinon.assert.calledOnce(eventDispatcher.dispatchEvent);
      assert.includeDeepMembers(
        eventDispatcher.dispatchEvent.getCall(0).args[0].params.visitors[0].attributes,
        [
          { entity_id: '594015', key: 'house', type: 'custom', value: 'Gryffindor' },
          { entity_id: '594017', key: 'should_do_it', type: 'custom', value: true }
        ]
      );
    });

    it('can include a user in a rollout with complex audience conditions via isFeatureEnabled', function() {
      var featureEnabled = optlyInstance.isFeatureEnabled('feat2', 'user1', {
        // Should be included via substring match string audience with id '3988293898', and
        // exists audience with id '3988293899'
        house: '...Slytherinnn...sss.',
        favorite_ice_cream: 'matcha',
      });
      assert.isTrue(featureEnabled);
      sinon.assert.calledWithExactly(
        audienceEvaluator.evaluate,
        optlyInstance.configObj.rollouts[2].experiments[0].audienceConditions,
        optlyInstance.configObj.audiencesById,
        { house: '...Slytherinnn...sss.', favorite_ice_cream: 'matcha' },
        createdLogger
      );
    });

    it('can exclude a user from a rollout with complex audience conditions via isFeatureEnabled', function() {
      var featureEnabled = optlyInstance.isFeatureEnabled('feat2', 'user1', {
        // Should be excluded - substring match string audience with id '3988293898' does not match,
        // and no audience in the other branch of the 'and' matches either
        house: 'Lannister',
      });
      assert.isFalse(featureEnabled);
      sinon.assert.calledWithExactly(
        audienceEvaluator.evaluate,
        optlyInstance.configObj.rollouts[2].experiments[0].audienceConditions,
        optlyInstance.configObj.audiencesById,
        { house: 'Lannister' },
        createdLogger
      );
    });

    it('can return a variable value from a feature test with complex audience conditions via getFeatureVariableString', function() {
      var variableValue = optlyInstance.getFeatureVariableInteger('feat2_with_var', 'z', 'user1', {
        // Should be included via exact match string audience with id '3468206642', and
        // greater than audience with id '3468206647'
        house: 'Gryffindor',
        lasers: 700,
      });
      assert.strictEqual(variableValue, 150);
      sinon.assert.calledWithExactly(
        audienceEvaluator.evaluate,
        optlyInstance.configObj.experiments[3].audienceConditions,
        optlyInstance.configObj.audiencesById,
        { house: 'Gryffindor', lasers: 700 },
        createdLogger
      );
    });

    it('can return the default value for a feature variable from getFeatureVariableString, via excluding a user from a feature test with complex audience conditions', function() {
      var variableValue = optlyInstance.getFeatureVariableInteger('feat2_with_var', 'z', 'user1', {
        // Should be excluded - no audiences match with no attributes
      });
      assert.strictEqual(variableValue, 10);
      sinon.assert.calledWithExactly(
        audienceEvaluator.evaluate,
        optlyInstance.configObj.experiments[3].audienceConditions,
        optlyInstance.configObj.audiencesById,
        {},
        createdLogger
      );
    });
  });

  describe('event batching', function() {
    var bucketStub;
    var clock;

    var createdLogger = logger.createLogger({
      logLevel: LOG_LEVEL.INFO,
      logToConsole: false,
    });

    beforeEach(function() {
      bucketStub = sinon.stub(bucketer, 'bucket');
      sinon.stub(eventDispatcher, 'dispatchEvent');
      sinon.stub(errorHandler, 'handleError');
      sinon.stub(createdLogger, 'log');
      sinon.stub(uuid, 'v4').returns('a68cf1ad-0393-4e18-af87-efe8f01a7c9c');

      clock = sinon.useFakeTimers(new Date().getTime());
    });

    afterEach(function() {
      bucketer.bucket.restore();
      eventDispatcher.dispatchEvent.restore();
      errorHandler.handleError.restore();
      createdLogger.log.restore();
      clock.restore();
      uuid.v4.restore();
    });

    describe('when eventBatchSize = 3 and eventFlushInterval = 100', function() {
      var optlyInstance;

      beforeEach(function() {
        optlyInstance = new Optimizely({
          clientEngine: 'node-sdk',
          datafile: testData.getTestProjectConfig(),
          eventBuilder: eventBuilder,
          errorHandler: errorHandler,
          eventDispatcher: eventDispatcher,
          jsonSchemaValidator: jsonSchemaValidator,
          logger: createdLogger,
          isValidInstance: true,
          eventBatchSize: 3,
          eventFlushInterval: 100,
        });
      });

      afterEach(function() {
        optlyInstance.close();
      });

      it('should send batched events when the maxQueueSize is reached', function() {
        bucketStub.returns('111129');
        var activate = optlyInstance.activate('testExperiment', 'testUser');
        assert.strictEqual(activate, 'variation');

        optlyInstance.track('testEvent', 'testUser');
        optlyInstance.track('testEvent', 'testUser');

        sinon.assert.calledOnce(eventDispatcher.dispatchEvent);

        var expectedObj = {
          url: 'https://logx.optimizely.com/v1/events',
          httpVerb: 'POST',
          params: {
            'account_id': '12001',
            'project_id': '111001',
            'visitors': [
              {
                'snapshots': [{
                  'decisions': [{
                    'campaign_id': '4',
                    'experiment_id': '111127',
                    'variation_id': '111129'
                  }],
                  'events': [{
                    'entity_id': '4',
                    'timestamp': Math.round(new Date().getTime()),
                    'key': 'campaign_activated',
                    'uuid': 'a68cf1ad-0393-4e18-af87-efe8f01a7c9c'
                  }]
                }],
                'visitor_id': 'testUser',
                'attributes': [],
              },
              {
                attributes: [],
                snapshots: [
                  {
                    events: [
                      {
                        entity_id: '111095',
                        key: 'testEvent',
                        timestamp: new Date().getTime(),
                        uuid: 'a68cf1ad-0393-4e18-af87-efe8f01a7c9c'
                      }
                    ]
                  }
                ],
                visitor_id: 'testUser',
              },
              {
                attributes: [],
                snapshots: [
                  {
                    events: [
                      {
                        entity_id: '111095',
                        key: 'testEvent',
                        timestamp: new Date().getTime(),
                        uuid: 'a68cf1ad-0393-4e18-af87-efe8f01a7c9c'
                      }
                    ]
                  }
                ],
                visitor_id: 'testUser',
              },
            ],
            'revision': '42',
            'client_name': 'node-sdk',
            'client_version': enums.NODE_CLIENT_VERSION,
            'anonymize_ip': false,
            'enrich_decisions': true,
          },
        };
        var eventDispatcherCall = eventDispatcher.dispatchEvent.args[0];
        assert.deepEqual(eventDispatcherCall[0], expectedObj);
      });

      it('should flush the queue when the flushInterval occurs', function() {
        var timestamp = new Date().getTime();
        bucketStub.returns('111129');
        var activate = optlyInstance.activate('testExperiment', 'testUser');
        assert.strictEqual(activate, 'variation');

        optlyInstance.track('testEvent', 'testUser');

        sinon.assert.notCalled(eventDispatcher.dispatchEvent);

        clock.tick(100);

        sinon.assert.calledOnce(eventDispatcher.dispatchEvent);

        var expectedObj = {
          url: 'https://logx.optimizely.com/v1/events',
          httpVerb: 'POST',
          params: {
            'account_id': '12001',
            'project_id': '111001',
            'visitors': [
              {
                'snapshots': [{
                  'decisions': [{
                    'campaign_id': '4',
                    'experiment_id': '111127',
                    'variation_id': '111129'
                  }],
                  'events': [{
                    'entity_id': '4',
                    'timestamp': timestamp,
                    'key': 'campaign_activated',
                    'uuid': 'a68cf1ad-0393-4e18-af87-efe8f01a7c9c'
                  }]
                }],
                'visitor_id': 'testUser',
                'attributes': [],
              },
              {
                attributes: [],
                snapshots: [
                  {
                    events: [
                      {
                        entity_id: '111095',
                        key: 'testEvent',
                        timestamp: timestamp,
                        uuid: 'a68cf1ad-0393-4e18-af87-efe8f01a7c9c'
                      }
                    ]
                  }
                ],
                visitor_id: 'testUser',
              },
            ],
            'revision': '42',
            'client_name': 'node-sdk',
            'client_version': enums.NODE_CLIENT_VERSION,
            'anonymize_ip': false,
            'enrich_decisions': true,
          },
        };
        var eventDispatcherCall = eventDispatcher.dispatchEvent.args[0];
        assert.deepEqual(eventDispatcherCall[0], expectedObj);
      });

      it('should flush the queue when optimizely.close() is called', function() {
        bucketStub.returns('111129');
        var activate = optlyInstance.activate('testExperiment', 'testUser');
        assert.strictEqual(activate, 'variation');

        optlyInstance.track('testEvent', 'testUser');


        sinon.assert.notCalled(eventDispatcher.dispatchEvent);

        optlyInstance.close();

        sinon.assert.calledOnce(eventDispatcher.dispatchEvent);

        var expectedObj = {
          url: 'https://logx.optimizely.com/v1/events',
          httpVerb: 'POST',
          params: {
            'account_id': '12001',
            'project_id': '111001',
            'visitors': [
              {
                'snapshots': [{
                  'decisions': [{
                    'campaign_id': '4',
                    'experiment_id': '111127',
                    'variation_id': '111129'
                  }],
                  'events': [{
                    'entity_id': '4',
                    'timestamp': Math.round(new Date().getTime()),
                    'key': 'campaign_activated',
                    'uuid': 'a68cf1ad-0393-4e18-af87-efe8f01a7c9c'
                  }]
                }],
                'visitor_id': 'testUser',
                'attributes': [],
              },
              {
                attributes: [],
                snapshots: [
                  {
                    events: [
                      {
                        entity_id: '111095',
                        key: 'testEvent',
                        timestamp: new Date().getTime(),
                        uuid: 'a68cf1ad-0393-4e18-af87-efe8f01a7c9c'
                      }
                    ]
                  }
                ],
                visitor_id: 'testUser',
              },
            ],
            'revision': '42',
            'client_name': 'node-sdk',
            'client_version': enums.NODE_CLIENT_VERSION,
            'anonymize_ip': false,
            'enrich_decisions': true,
          },
        };
        var eventDispatcherCall = eventDispatcher.dispatchEvent.args[0];
        assert.deepEqual(eventDispatcherCall[0], expectedObj);
      });
    });
  });

  describe('datafile management', function() {
    var createdLogger = logger.createLogger({
      logLevel: LOG_LEVEL.INFO,
      logToConsole: false,
    });

    beforeEach(function() {
      sinon.stub(eventDispatcher, 'dispatchEvent');
      sinon.stub(errorHandler, 'handleError');
      sinon.stub(createdLogger, 'log');
    });

    afterEach(function() {
      eventDispatcher.dispatchEvent.restore();
      errorHandler.handleError.restore();
      createdLogger.log.restore();
    });

    var optlyInstance;

    describe('when no datafile is available yet ', function() {
      beforeEach(function() {
        optlyInstance = new Optimizely({
          clientEngine: 'node-sdk',
          errorHandler: errorHandler,
          eventDispatcher: eventDispatcher,
          jsonSchemaValidator: jsonSchemaValidator,
          logger: createdLogger,
          sdkKey: '12345',
          isValidInstance: true,
        });
      });

      it('returns fallback values from API methods that return meaningful values', function() {
        assert.isNull(optlyInstance.activate('my_experiment', 'user1'));
        assert.isNull(optlyInstance.getVariation('my_experiment', 'user1'));
        assert.isNull(optlyInstance.setForcedVariation('my_experiment', 'user1', 'variation_1'));
        assert.isNull(optlyInstance.getForcedVariation('my_experiment', 'user1'));
        assert.isFalse(optlyInstance.isFeatureEnabled('my_feature', 'user1'));
        assert.deepEqual(optlyInstance.getEnabledFeatures('user1'), []);
        assert.isNull(optlyInstance.getFeatureVariableBoolean('my_feature', 'my_bool_var', 'user1'));
        assert.isNull(optlyInstance.getFeatureVariableDouble('my_feature', 'my_double_var', 'user1'));
        assert.isNull(optlyInstance.getFeatureVariableInteger('my_feature', 'my_int_var', 'user1'));
        assert.isNull(optlyInstance.getFeatureVariableString('my_feature', 'my_str_var', 'user1'));
      });

      it('does not dispatch any events in API methods that dispatch events', function() {
        optlyInstance.activate('my_experiment', 'user1');
        optlyInstance.track('my_event', 'user1');
        optlyInstance.isFeatureEnabled('my_feature', 'user1');
        optlyInstance.getEnabledFeatures('user1');
        sinon.assert.notCalled(eventDispatcher.dispatchEvent);
      });
    });

    describe('onReady method', function() {
      var datafileManagerOnReady;
      var fulfillDatafileManagerOnReady;
      beforeEach(function() {
        var fakeDatafileManager = {
          start: sinon.stub(),
          stop: sinon.stub(),
          get: sinon.stub().returns(null),
          on: sinon.stub().returns(function() {}),
          onReady: sinon.stub()
        };
        datafileManagerOnReady = new Promise(function(fulfill) {
          fulfillDatafileManagerOnReady = function(updatedConfig) {
            fakeDatafileManager.get.returns(updatedConfig);
            fulfill();
          };
        });
        fakeDatafileManager.onReady.returns(datafileManagerOnReady);
        datafileManager.DatafileManager.returns(fakeDatafileManager);

        optlyInstance = new Optimizely({
          clientEngine: 'node-sdk',
          errorHandler: errorHandler,
          eventDispatcher: eventDispatcher,
          jsonSchemaValidator: jsonSchemaValidator,
          logger: createdLogger,
          sdkKey: '12345',
          isValidInstance: true,
        });
      });

      afterEach(function() {
        fulfillDatafileManagerOnReady(null);
        return datafileManagerOnReady;
      });

      describe('feature management methods', function() {
        var configWithFeatures = testData.getTestProjectConfigWithFeatures();
        beforeEach(function() {
          var experiment = configWithFeatures.experiments[0];
          var variation = experiment.variations[0];
          sinon.stub(optlyInstance.decisionService, 'getVariationForFeature').returns({
            experiment: experiment,
            variation: variation,
            decisionSource: DECISION_SOURCES.EXPERIMENT,
          });
        });

        it('updates the datafile it uses from the datafile manager get method after the datafile manager onReady promise fulfills', function() {
          fulfillDatafileManagerOnReady(configWithFeatures);
          return optlyInstance.onReady().then(function() {
            assert.isTrue(optlyInstance.isFeatureEnabled('test_feature_for_experiment', 'user1'));
            assert.strictEqual(
              optlyInstance.getFeatureVariableBoolean('test_feature_for_experiment', 'is_button_animated', 'user1'),
              true
            );
            eventDispatcher.dispatchEvent.reset();
            optlyInstance.track('item_bought', 'user');
            sinon.assert.calledOnce(eventDispatcher.dispatchEvent);
          });
        });
      });

      describe('experimentation methods', function() {
        var configObj = testData.getTestProjectConfig();
        beforeEach(function() {
          sinon.stub(optlyInstance.decisionService, 'getVariation').returns('control');
        });

        it('updates the datafile it uses from the datafile manager get method after the datafile manager onReady promise fulfills', function() {
          fulfillDatafileManagerOnReady(configObj);
          return optlyInstance.onReady().then(function() {
            assert.strictEqual(
              optlyInstance.activate('testExperiment', 'user_123'),
              'control'
            );
            eventDispatcher.dispatchEvent.reset();
            optlyInstance.track('testEvent', 'user_123');
            sinon.assert.calledOnce(eventDispatcher.dispatchEvent);
          });
        });
      });

      describe('timeout', function() {
        var clock;
        beforeEach(function() {
          clock = sinon.useFakeTimers(new Date().getTime());
        });

        afterEach(function() {
          clock.restore();
        });

        it('fulfills the promise after the timeout has expired when the datafile manager promise still has not fulfilled', function() {
          var readyPromise = optlyInstance.onReady(500);
          clock.tick(501);
          return readyPromise;
        });
      });
    });
  });
});<|MERGE_RESOLUTION|>--- conflicted
+++ resolved
@@ -2705,13 +2705,8 @@
                     decisionSource: DECISION_SOURCES.ROLLOUT,
                   });
                 });
-<<<<<<< HEAD
-
-                it('returns false and send notification', function() {
-=======
       
                 it('should return false and send notification', function() {
->>>>>>> dd8c502e
                   var result = optlyInstance.isFeatureEnabled('test_feature', 'user1', {
                     test_attribute: 'test_value',
                   });
@@ -2743,13 +2738,8 @@
                   decisionSource: DECISION_SOURCES.ROLLOUT,
                 });
               });
-<<<<<<< HEAD
-
-              it('returns false and send notification', function() {
-=======
       
               it('should return false and send notification', function() {
->>>>>>> dd8c502e
                 var result = optlyInstance.isFeatureEnabled('test_feature', 'user1');
                 assert.strictEqual(result, false);
                 sinon.assert.calledWith(decisionListener, {
