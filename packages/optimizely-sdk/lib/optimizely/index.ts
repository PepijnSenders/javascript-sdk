--- conflicted
+++ resolved
@@ -13,11 +13,7 @@
  * See the License for the specific language governing permissions and      *
  * limitations under the License.                                           *
  ***************************************************************************/
-<<<<<<< HEAD
-import { find, sprintf, objectValues, NotificationCenter } from '../../modules/utils';
-=======
-import { sprintf, objectValues } from '@optimizely/js-sdk-utils';
->>>>>>> e092f81a
+import { sprintf, objectValues } from '../../modules/utils';
 import { LoggerFacade, ErrorHandler } from '@optimizely/js-sdk-logging';
 import { EventProcessor } from '@optimizely/js-sdk-event-processor';
 import {NotificationCenter} from '../core/notification_center'
