/**
 * Copyright 2019-2020 Optimizely
 *
 * Licensed under the Apache License, Version 2.0 (the "License");
 * you may not use this file except in compliance with the License.
 * You may obtain a copy of the License at
 *
 * http://www.apache.org/licenses/LICENSE-2.0
 *
 * Unless required by applicable law or agreed to in writing, software
 * distributed under the License is distributed on an "AS IS" BASIS,
 * WITHOUT WARRANTIES OR CONDITIONS OF ANY KIND, either express or implied.
 * See the License for the specific language governing permissions and
 * limitations under the License.
 */
import {
  getLogger,
  setLogHandler,
  setLogLevel,
  setErrorHandler,
  getErrorHandler,
  LogLevel
} from '@optimizely/js-sdk-logging';
import * as enums from './utils/enums';
import Optimizely from './optimizely';
import configValidator from './utils/config_validator';
import defaultErrorHandler from './plugins/error_handler';
import loggerPlugin from './plugins/logger/index.react_native';
import defaultEventDispatcher from './plugins/event_dispatcher/index.browser';
import eventProcessorConfigValidator from './utils/event_processor_config_validator';
<<<<<<< HEAD
import { Config } from './shared_types';
=======
import { SDKOptions, OptimizelyDecideOption } from './shared_types';
>>>>>>> 4a635f32

const logger = getLogger();
setLogHandler(loggerPlugin.createLogger());
setLogLevel(LogLevel.INFO);

const DEFAULT_EVENT_BATCH_SIZE = 10;
const DEFAULT_EVENT_FLUSH_INTERVAL = 1000; // Unit is ms, default is 1s
const DEFAULT_EVENT_MAX_QUEUE_SIZE = 10000;

/**
 * Creates an instance of the Optimizely class
 * @param  {Config} config
 * @return {Optimizely|null} the Optimizely object
 *                           null on error 
 */
const createInstance = function(config: Config): Optimizely | null {
  try {
    // TODO warn about setting per instance errorHandler / logger / logLevel
    if (config.errorHandler) {
      setErrorHandler(config.errorHandler);
    }
    if (config.logger) {
      setLogHandler(config.logger);
      // respect the logger's shouldLog functionality
      setLogLevel(LogLevel.NOTSET);
    }
    if (config.logLevel !== undefined) {
      setLogLevel(config.logLevel);
    }

    let isValidInstance;    

    try {
      configValidator.validate(config);
      isValidInstance = true;
    } catch (ex) {
      logger.error(ex);
      isValidInstance = false;
    }

    let eventBatchSize = config.eventBatchSize;
    let eventFlushInterval = config.eventFlushInterval;

    if (!eventProcessorConfigValidator.validateEventBatchSize(config.eventBatchSize)) {
      logger.warn('Invalid eventBatchSize %s, defaulting to %s', config.eventBatchSize, DEFAULT_EVENT_BATCH_SIZE);
      eventBatchSize = DEFAULT_EVENT_BATCH_SIZE;
    }
    if (!eventProcessorConfigValidator.validateEventFlushInterval(config.eventFlushInterval)) {
      logger.warn(
        'Invalid eventFlushInterval %s, defaulting to %s',
        config.eventFlushInterval,
        DEFAULT_EVENT_FLUSH_INTERVAL
      );
      eventFlushInterval = DEFAULT_EVENT_FLUSH_INTERVAL;
    }

    const optimizelyOptions = {
      clientEngine: enums.JAVASCRIPT_CLIENT_ENGINE,
      eventDispatcher: defaultEventDispatcher,
      eventMaxQueueSize: DEFAULT_EVENT_MAX_QUEUE_SIZE,
      ...config,
      eventBatchSize: eventBatchSize,
      eventFlushInterval: eventFlushInterval,
      logger: logger,
      errorHandler: getErrorHandler(),
      isValidInstance
    };

    return new Optimizely(optimizelyOptions);
  } catch (e) {
    logger.error(e);
    return null;
  }
};

/**
 * Entry point into the Optimizely Javascript SDK for React Native
 */
export {
  loggerPlugin as logging,
  defaultErrorHandler as errorHandler,
  defaultEventDispatcher as eventDispatcher,
  enums,
  setLogHandler as setLogger,
  setLogLevel,
  createInstance,
  OptimizelyDecideOption,
};

export default {
  logging: loggerPlugin,
  errorHandler: defaultErrorHandler,
  eventDispatcher: defaultEventDispatcher,
  enums,
  setLogger: setLogHandler,
  setLogLevel,
  createInstance,
  OptimizelyDecideOption,
};<|MERGE_RESOLUTION|>--- conflicted
+++ resolved
@@ -28,11 +28,7 @@
 import loggerPlugin from './plugins/logger/index.react_native';
 import defaultEventDispatcher from './plugins/event_dispatcher/index.browser';
 import eventProcessorConfigValidator from './utils/event_processor_config_validator';
-<<<<<<< HEAD
-import { Config } from './shared_types';
-=======
 import { SDKOptions, OptimizelyDecideOption } from './shared_types';
->>>>>>> 4a635f32
 
 const logger = getLogger();
 setLogHandler(loggerPlugin.createLogger());
@@ -48,7 +44,7 @@
  * @return {Optimizely|null} the Optimizely object
  *                           null on error 
  */
-const createInstance = function(config: Config): Optimizely | null {
+const createInstance = function(config: SDKOptions): Optimizely | null {
   try {
     // TODO warn about setting per instance errorHandler / logger / logLevel
     if (config.errorHandler) {
