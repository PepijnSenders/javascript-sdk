--- conflicted
+++ resolved
@@ -206,17 +206,13 @@
   // TODO[OASIS-6649]: Don't use object type
   // eslint-disable-next-line  @typescript-eslint/ban-types
   jsonSchemaValidator?: object;
-  userProfileService?: UserProfileService | null;
   eventBatchSize?: number;
   eventFlushInterval?: number;
   sdkKey?: string;
-<<<<<<< HEAD
-=======
   // user profile that contains user information
   userProfileService?: UserProfileService;
   // dafault options for decide API
   defaultDecideOptions?: OptimizelyDecideOption[];
->>>>>>> 4a635f32
 }
 
 export type OptimizelyExperimentsMap = {
