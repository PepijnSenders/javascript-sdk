--- conflicted
+++ resolved
@@ -152,51 +152,6 @@
     }
   })
 }
-<<<<<<< HEAD
-/*
-* Notification types for use with NotificationCenter
-* Format is EVENT: <list of parameters to callback>
-*
-* SDK consumers can use these to register callbacks with the notification center.
-*
-*  @deprecated since 3.1.0
-*  ACTIVATE: An impression event will be sent to Optimizely
-*  Callbacks will receive an object argument with the following properties:
-*    - experiment {Object}
-*    - userId {string}
-*    - attributes {Object|undefined}
-*    - variation {Object}
-*    - logEvent {Object}
-*
-*  DECISION: A decision is made in the system. i.e. user activation,
-*  feature access or feature-variable value retrieval
-*  Callbacks will receive an object argument with the following properties:
-*    - type {string}
-*    - userId {string}
-*    - attributes {Object|undefined}
-*    - decisionInfo {Object|undefined}
-*
-*  LOG_EVENT: A batch of events, which could contain impressions and/or conversions,
-*  will be sent to Optimizely
-*  Callbacks will receive an object argument with the following properties:
-*    - url {string}
-*    - httpVerb {string}
-*    - params {Object}
-*
-*  OPTIMIZELY_CONFIG_UPDATE: This Optimizely instance has been updated with a new
-*  config
-*
-*  TRACK: A conversion event will be sent to Optimizely
-*  Callbacks will receive the an object argument with the following properties:
-*    - eventKey {string}
-*    - userId {string}
-*    - attributes {Object|undefined}
-*    - eventTags {Object|undefined}
-*    - logEvent {Object}
-*
-*/
-=======
->>>>>>> 843c9c47
 
 export default {
   assign,
