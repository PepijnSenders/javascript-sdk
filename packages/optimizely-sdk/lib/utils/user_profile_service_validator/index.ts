--- conflicted
+++ resolved
@@ -18,11 +18,7 @@
  * Provides utility method for validating that the given user profile service implementation is valid.
  */
 
-<<<<<<< HEAD
-import { sprintf } from '@utils/fns';
-=======
 import { sprintf } from '../../utils/fns';
->>>>>>> 843c9c47
 import { ObjectWithUnknownProperties } from '../../shared_types';
 
 import { ERROR_MESSAGES } from '../enums';
