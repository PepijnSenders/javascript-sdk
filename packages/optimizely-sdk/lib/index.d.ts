/**
 * Copyright 2018-2020, Optimizely
 *
 * Licensed under the Apache License, Version 2.0 (the "License");
 * you may not use this file except in compliance with the License.
 * You may obtain a copy of the License at
 *
 * http://www.apache.org/licenses/LICENSE-2.0
 *
 * Unless required by applicable law or agreed to in writing, software
 * distributed under the License is distributed on an "AS IS" BASIS,
 * WITHOUT WARRANTIES OR CONDITIONS OF ANY KIND, either express or implied.
 * See the License for the specific language governing permissions and
 * limitations under the License.
 */

declare module '@optimizely/optimizely-sdk' {
  import { LogHandler, ErrorHandler } from '@optimizely/js-sdk-logging';
  import * as enums from '@optimizely/optimizely-sdk/lib/utils/enums';
  import * as logging from '@optimizely/optimizely-sdk/lib/plugins/logger';

  export { enums, logging };

  export function setLogger(logger: LogHandler | null): void;

  export function setLogLevel(level: enums.LOG_LEVEL | string): void;

  export function createInstance(config: Config): Client;

  export const errorHandler: ErrorHandler;

  export const eventDispatcher: EventDispatcher;

  export type UserAttributes = import('./shared_types').UserAttributes;

  export type OptimizelyConfig = import('./shared_types').OptimizelyConfig;

  export type OptimizelyVariable = import('./shared_types').OptimizelyVariable;

  export type OptimizelyVariation = import('./shared_types').OptimizelyVariation;

  export type OptimizelyExperiment = import('./shared_types').OptimizelyExperiment;

  export type OptimizelyFeature = import('./shared_types').OptimizelyFeature;

  export type EventTags = import('./shared_types').EventTags;

  export type Event = import('./shared_types').Event;

  export type EventDispatcher = import('./shared_types').EventDispatcher;

  export type DatafileOptions = import('./shared_types').DatafileOptions;

<<<<<<< HEAD
  export type Config = import ('./shared_types').Config;

  export type SDKOptions = Config;
=======
  export type SDKOptions = import('./shared_types').SDKOptions;
>>>>>>> 23870617

  export type OptimizelyOptions = import('./shared_types').OptimizelyOptions;

  export type UserProfileService = import('./shared_types').UserProfileService;

  export type UserProfile = import('./shared_types').UserProfile;

  export type ListenerPayload = import('./shared_types').ListenerPayload;

  export type OptimizelyDecision = import('./shared_types').OptimizelyDecision;

  export type OptimizelyUserContext = import('./shared_types').OptimizelyUserContext;

  export enum OptimizelyDecideOption {
    DISABLE_DECISION_EVENT = 'DISABLE_DECISION_EVENT',
    ENABLED_FLAGS_ONLY = 'ENABLED_FLAGS_ONLY',
    IGNORE_USER_PROFILE_SERVICE = 'IGNORE_USER_PROFILE_SERVICE',
    INCLUDE_REASONS = 'INCLUDE_REASONS',
    EXCLUDE_VARIABLES = 'EXCLUDE_VARIABLES'
  }

  export type NotificationListener<T extends ListenerPayload> = import('./shared_types').NotificationListener<T>;

<<<<<<< HEAD
=======
  // The options object given to Optimizely.createInstance.
  export interface Config {
    // TODO[OASIS-6649]: Don't use object type
    // eslint-disable-next-line  @typescript-eslint/ban-types
    datafile?: object | string;
    datafileOptions?: DatafileOptions;
    errorHandler?: ErrorHandler;
    eventDispatcher?: EventDispatcher;
    logger?: LogHandler;
    logLevel?:
      | string
      | enums.LOG_LEVEL.DEBUG
      | enums.LOG_LEVEL.ERROR
      | enums.LOG_LEVEL.INFO
      | enums.LOG_LEVEL.NOTSET
      | enums.LOG_LEVEL.WARNING;
    // TODO[OASIS-6649]: Don't use object type
    // eslint-disable-next-line  @typescript-eslint/ban-types
    jsonSchemaValidator?: object;
    userProfileService?: UserProfileService | null;
    eventBatchSize?: number;
    eventFlushInterval?: number;
    sdkKey?: string;
    defaultDecideOptions?: OptimizelyDecideOption[]
  }

>>>>>>> 23870617
  export interface Client {
    notificationCenter: NotificationCenter;
    createUserContext(
      userId: string,
      attributes?: UserAttributes
    ): OptimizelyUserContext | null;
    activate(
      experimentKey: string,
      userId: string,
      attributes?: UserAttributes
    ): string | null;
    track(
      eventKey: string,
      userId: string,
      attributes?: UserAttributes,
      eventTags?: EventTags
    ): void;
    getVariation(
      experimentKey: string,
      userId: string,
      attributes?: UserAttributes
    ): string | null;
    setForcedVariation(experimentKey: string, userId: string, variationKey: string | null): boolean;
    getForcedVariation(experimentKey: string, userId: string): string | null;
    isFeatureEnabled(
      featureKey: string,
      userId: string,
      attributes?: UserAttributes
    ): boolean;
    getEnabledFeatures(
      userId: string,
      attributes?: UserAttributes
    ): string[];
    getFeatureVariable(
      featureKey: string,
      variableKey: string,
      userId: string,
      attributes?: UserAttributes
    ): unknown;
    getFeatureVariableBoolean(
      featureKey: string,
      variableKey: string,
      userId: string,
      attributes?: UserAttributes
    ): boolean | null;
    getFeatureVariableDouble(
      featureKey: string,
      variableKey: string,
      userId: string,
      attributes?: UserAttributes
    ): number | null;
    getFeatureVariableInteger(
      featureKey: string,
      variableKey: string,
      userId: string,
      attributes?: UserAttributes
    ): number | null;
    getFeatureVariableString(
      featureKey: string,
      variableKey: string,
      userId: string,
      attributes?: UserAttributes
    ): string | null;
    getFeatureVariableJSON(
      featureKey: string,
      variableKey: string,
      userId: string,
      attributes?: UserAttributes
    ): unknown;
    getAllFeatureVariables(
      featureKey: string,
      userId: string,
      attributes?: UserAttributes
    ): { [variableKey: string]: unknown } | null;
    getOptimizelyConfig(): OptimizelyConfig | null;
    onReady(options?: { timeout?: number }): Promise<{ success: boolean; reason?: string }>;
    close(): Promise<{ success: boolean; reason?: string }>;
  }

  // NotificationCenter-related types
  export interface NotificationCenter {
    addNotificationListener<T extends ListenerPayload>(
      notificationType: string,
      callback: NotificationListener<T>
    ): number;
    removeNotificationListener(listenerId: number): boolean;
    clearAllNotificationListeners(): void;
    clearNotificationListeners(notificationType: enums.NOTIFICATION_TYPES): void;
  }

  export interface ActivateListenerPayload extends ListenerPayload {
    experiment: import('./shared_types').Experiment;
    variation: import('./shared_types').Variation;
    logEvent: Event;
  }

  export interface TrackListenerPayload extends ListenerPayload {
    eventKey: string;
    eventTags: EventTags;
    logEvent: Event;
  }
}

declare module '@optimizely/optimizely-sdk/lib/utils/enums' {
  import { LogLevel } from '@optimizely/js-sdk-logging';

  export { LogLevel as LOG_LEVEL };

  export enum NOTIFICATION_TYPES {
    ACTIVATE = 'ACTIVATE:experiment, user_id,attributes, variation, event',
    DECISION = 'DECISION:type, userId, attributes, decisionInfo',
    OPTIMIZELY_CONFIG_UPDATE = 'OPTIMIZELY_CONFIG_UPDATE',
    TRACK = 'TRACK:event_key, user_id, attributes, event_tags, event',
    LOG_EVENT = "LOG_EVENT:logEvent"
  }
}

declare module '@optimizely/optimizely-sdk/lib/plugins/logger' {
  import * as enums from '@optimizely/optimizely-sdk/lib/utils/enums';
  import { LogHandler } from '@optimizely/js-sdk-logging';

  export interface LoggerConfig {
    logLevel?: enums.LOG_LEVEL | string;
    logToConsole?: boolean;
    prefix?: string;
  }
  export function createLogger(config?: LoggerConfig): LogHandler;
  export function createNoOpLogger(): LogHandler;
}

declare module '@optimizely/optimizely-sdk/lib/plugins/event_dispatcher' {}

declare module '@optimizely/optimizely-sdk/lib/utils/json_schema_validator' {}

declare module '@optimizely/optimizely-sdk/lib/plugins/error_handler' {}<|MERGE_RESOLUTION|>--- conflicted
+++ resolved
@@ -51,13 +51,9 @@
 
   export type DatafileOptions = import('./shared_types').DatafileOptions;
 
-<<<<<<< HEAD
   export type Config = import ('./shared_types').Config;
 
   export type SDKOptions = Config;
-=======
-  export type SDKOptions = import('./shared_types').SDKOptions;
->>>>>>> 23870617
 
   export type OptimizelyOptions = import('./shared_types').OptimizelyOptions;
 
@@ -81,35 +77,6 @@
 
   export type NotificationListener<T extends ListenerPayload> = import('./shared_types').NotificationListener<T>;
 
-<<<<<<< HEAD
-=======
-  // The options object given to Optimizely.createInstance.
-  export interface Config {
-    // TODO[OASIS-6649]: Don't use object type
-    // eslint-disable-next-line  @typescript-eslint/ban-types
-    datafile?: object | string;
-    datafileOptions?: DatafileOptions;
-    errorHandler?: ErrorHandler;
-    eventDispatcher?: EventDispatcher;
-    logger?: LogHandler;
-    logLevel?:
-      | string
-      | enums.LOG_LEVEL.DEBUG
-      | enums.LOG_LEVEL.ERROR
-      | enums.LOG_LEVEL.INFO
-      | enums.LOG_LEVEL.NOTSET
-      | enums.LOG_LEVEL.WARNING;
-    // TODO[OASIS-6649]: Don't use object type
-    // eslint-disable-next-line  @typescript-eslint/ban-types
-    jsonSchemaValidator?: object;
-    userProfileService?: UserProfileService | null;
-    eventBatchSize?: number;
-    eventFlushInterval?: number;
-    sdkKey?: string;
-    defaultDecideOptions?: OptimizelyDecideOption[]
-  }
-
->>>>>>> 23870617
   export interface Client {
     notificationCenter: NotificationCenter;
     createUserContext(
