/**
 * Copyright 2018-2020, Optimizely
 *
 * Licensed under the Apache License, Version 2.0 (the "License");
 * you may not use this file except in compliance with the License.
 * You may obtain a copy of the License at
 *
 * http://www.apache.org/licenses/LICENSE-2.0
 *
 * Unless required by applicable law or agreed to in writing, software
 * distributed under the License is distributed on an "AS IS" BASIS,
 * WITHOUT WARRANTIES OR CONDITIONS OF ANY KIND, either express or implied.
 * See the License for the specific language governing permissions and
 * limitations under the License.
 */

declare module '@optimizely/optimizely-sdk' {
  import { LogHandler, ErrorHandler } from '@optimizely/js-sdk-logging';
  import * as enums from '@optimizely/optimizely-sdk/lib/utils/enums';
  import * as logging from '@optimizely/optimizely-sdk/lib/plugins/logger';

  export { enums, logging };

  export function setLogger(logger: LogHandler | null): void;

  export function setLogLevel(level: enums.LOG_LEVEL | string): void;

  export function createInstance(config: Config): Client;

  export const errorHandler: ErrorHandler;

  export const eventDispatcher: EventDispatcher;

  export type UserAttributes = import('./shared_types').UserAttributes;

  export type OptimizelyConfig = import('./shared_types').OptimizelyConfig;

  export type OptimizelyVariable = import('./shared_types').OptimizelyVariable;

  export type OptimizelyVariation = import('./shared_types').OptimizelyVariation;

  export type OptimizelyExperiment = import('./shared_types').OptimizelyExperiment;

  export type OptimizelyFeature = import('./shared_types').OptimizelyFeature;

  export type EventTags = import ('./shared_types').EventTags;

  export type Event = import ('./shared_types').Event;

  export type EventDispatcher = import ('./shared_types').EventDispatcher;

  export type DatafileOptions = import ('./shared_types').DatafileOptions;

  export type Config = import ('./shared_types').Config;

  export type OptimizelyOptions = import ('./optimizely').OptimizelyOptions;

  export type UserProfileService = import('./shared_types').UserProfileService;

  export type UserProfile = import('./shared_types').UserProfile;

<<<<<<< HEAD
=======
  export type ListenerPayload = import('./shared_types').ListenerPayload;

  export type NotificationListener<T extends ListenerPayload> = import('./shared_types').NotificationListener<T>;

  // The options object given to Optimizely.createInstance.
  export interface Config {
    // TODO[OASIS-6649]: Don't use object type
    // eslint-disable-next-line  @typescript-eslint/ban-types
    datafile?: object | string;
    datafileOptions?: DatafileOptions;
    errorHandler?: ErrorHandler;
    eventDispatcher?: EventDispatcher;
    logger?: LogHandler;
    logLevel?:
      | enums.LOG_LEVEL.DEBUG
      | enums.LOG_LEVEL.ERROR
      | enums.LOG_LEVEL.INFO
      | enums.LOG_LEVEL.NOTSET
      | enums.LOG_LEVEL.WARNING;
    // TODO[OASIS-6649]: Don't use object type
    // eslint-disable-next-line  @typescript-eslint/ban-types
    jsonSchemaValidator?: object;
    userProfileService?: UserProfileService | null;
    eventBatchSize?: number;
    eventFlushInterval?: number;
    sdkKey?: string;
  }

>>>>>>> 41f6c7e3
  export interface Client {
    notificationCenter: NotificationCenter;
    activate(
      experimentKey: string,
      userId: string,
      attributes?: UserAttributes
    ): string | null;
    track(
      eventKey: string,
      userId: string,
      attributes?: UserAttributes,
      eventTags?: EventTags
    ): void;
    getVariation(
      experimentKey: string,
      userId: string,
      attributes?: UserAttributes
    ): string | null;
    setForcedVariation(experimentKey: string, userId: string, variationKey: string | null): boolean;
    getForcedVariation(experimentKey: string, userId: string): string | null;
    isFeatureEnabled(
      featureKey: string,
      userId: string,
      attributes?: UserAttributes
    ): boolean;
    getEnabledFeatures(
      userId: string,
      attributes?: UserAttributes
    ): string[];
    getFeatureVariable(
      featureKey: string,
      variableKey: string,
      userId: string,
      attributes?: UserAttributes
    ): unknown;
    getFeatureVariableBoolean(
      featureKey: string,
      variableKey: string,
      userId: string,
      attributes?: UserAttributes
    ): boolean | null;
    getFeatureVariableDouble(
      featureKey: string,
      variableKey: string,
      userId: string,
      attributes?: UserAttributes
    ): number | null;
    getFeatureVariableInteger(
      featureKey: string,
      variableKey: string,
      userId: string,
      attributes?: UserAttributes
    ): number | null;
    getFeatureVariableString(
      featureKey: string,
      variableKey: string,
      userId: string,
      attributes?: UserAttributes
    ): string | null;
    getFeatureVariableJSON(
      featureKey: string,
      variableKey: string,
      userId: string,
      attributes?: UserAttributes
    ): unknown;
    getAllFeatureVariables(
      featureKey: string,
      userId: string,
      attributes?: UserAttributes
    ): { [variableKey: string]: unknown } | null;
    getOptimizelyConfig(): OptimizelyConfig | null;
    onReady(options?: { timeout?: number }): Promise<{ success: boolean; reason?: string }>;
    close(): Promise<{ success: boolean; reason?: string }>;
  }

  // NotificationCenter-related types
  export interface NotificationCenter {
    addNotificationListener<T extends ListenerPayload>(
      notificationType: string,
      callback: NotificationListener<T>
    ): number;
    removeNotificationListener(listenerId: number): boolean;
    clearAllNotificationListeners(): void;
    clearNotificationListeners(notificationType: enums.NOTIFICATION_TYPES): void;
  }

  export interface ActivateListenerPayload extends ListenerPayload {
    experiment: import('./shared_types').Experiment;
    variation: import('./shared_types').Variation;
    logEvent: Event;
  }

  export interface TrackListenerPayload extends ListenerPayload {
    eventKey: string;
    eventTags: EventTags;
    logEvent: Event;
  }
}

declare module '@optimizely/optimizely-sdk/lib/utils/enums' {
  import { LogLevel } from '@optimizely/js-sdk-logging';

  export { LogLevel as LOG_LEVEL };

  export enum NOTIFICATION_TYPES {
    ACTIVATE = 'ACTIVATE:experiment, user_id,attributes, variation, event',
    DECISION = 'DECISION:type, userId, attributes, decisionInfo',
    OPTIMIZELY_CONFIG_UPDATE = 'OPTIMIZELY_CONFIG_UPDATE',
    TRACK = 'TRACK:event_key, user_id, attributes, event_tags, event',
    LOG_EVENT = "LOG_EVENT:logEvent"
  }
}

declare module '@optimizely/optimizely-sdk/lib/plugins/logger' {
  import * as enums from '@optimizely/optimizely-sdk/lib/utils/enums';
  import { LogHandler } from '@optimizely/js-sdk-logging';

  export interface LoggerConfig {
    logLevel?: enums.LOG_LEVEL;
    logToConsole?: boolean;
    prefix?: string;
  }
  export function createLogger(config?: LoggerConfig): LogHandler;
  export function createNoOpLogger(): LogHandler;
}

declare module '@optimizely/optimizely-sdk/lib/plugins/event_dispatcher' {}

declare module '@optimizely/optimizely-sdk/lib/utils/json_schema_validator' {}

declare module '@optimizely/optimizely-sdk/lib/plugins/error_handler' {}<|MERGE_RESOLUTION|>--- conflicted
+++ resolved
@@ -59,37 +59,10 @@
 
   export type UserProfile = import('./shared_types').UserProfile;
 
-<<<<<<< HEAD
-=======
   export type ListenerPayload = import('./shared_types').ListenerPayload;
 
   export type NotificationListener<T extends ListenerPayload> = import('./shared_types').NotificationListener<T>;
 
-  // The options object given to Optimizely.createInstance.
-  export interface Config {
-    // TODO[OASIS-6649]: Don't use object type
-    // eslint-disable-next-line  @typescript-eslint/ban-types
-    datafile?: object | string;
-    datafileOptions?: DatafileOptions;
-    errorHandler?: ErrorHandler;
-    eventDispatcher?: EventDispatcher;
-    logger?: LogHandler;
-    logLevel?:
-      | enums.LOG_LEVEL.DEBUG
-      | enums.LOG_LEVEL.ERROR
-      | enums.LOG_LEVEL.INFO
-      | enums.LOG_LEVEL.NOTSET
-      | enums.LOG_LEVEL.WARNING;
-    // TODO[OASIS-6649]: Don't use object type
-    // eslint-disable-next-line  @typescript-eslint/ban-types
-    jsonSchemaValidator?: object;
-    userProfileService?: UserProfileService | null;
-    eventBatchSize?: number;
-    eventFlushInterval?: number;
-    sdkKey?: string;
-  }
-
->>>>>>> 41f6c7e3
   export interface Client {
     notificationCenter: NotificationCenter;
     activate(
