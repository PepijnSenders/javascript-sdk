/**
 * Copyright 2019-2022, Optimizely
 *
 * Licensed under the Apache License, Version 2.0 (the "License");
 * you may not use this file except in compliance with the License.
 * You may obtain a copy of the License at
 *
 * http://www.apache.org/licenses/LICENSE-2.0
 *
 * Unless required by applicable law or agreed to in writing, software
 * distributed under the License is distributed on an "AS IS" BASIS,
 * WITHOUT WARRANTIES OR CONDITIONS OF ANY KIND, either express or implied.
 * See the License for the specific language governing permissions and
 * limitations under the License.
 */
<<<<<<< HEAD
import { sprintf } from '../../utils/fns';
import { getLogger } from '../../modules/logging';
=======
import { getLogger } from '@optimizely/js-sdk-logging';
import { sprintf } from '@utils/fns';
>>>>>>> f36baf4a

import { ERROR_MESSAGES } from '@utils/enums';
import { createOptimizelyConfig } from '../optimizely_config';
import {
  OnReadyResult,
  OptimizelyConfig,
  DatafileManager,
} from '../../shared_types';
import { ProjectConfig, toDatafile, tryCreatingProjectConfig } from '../project_config';

const logger = getLogger();
const MODULE_NAME = 'PROJECT_CONFIG_MANAGER';

interface ProjectConfigManagerConfig {
  // TODO[OASIS-6649]: Don't use object type
  // eslint-disable-next-line  @typescript-eslint/ban-types
  datafile?: string | object,
  jsonSchemaValidator?: {
    validate(jsonObject: unknown): boolean,
  };
  sdkKey?: string,
  datafileManager?: DatafileManager
}

/**
 * Return an error message derived from a thrown value. If the thrown value is
 * an error, return the error's message property. Otherwise, return a default
 * provided by the second argument.
 * @param  {Error|null}                   maybeError
 * @param  {string}                       defaultMessage
 * @return {string}
 */
function getErrorMessage(maybeError: Error | null, defaultMessage?: string): string {
  if (maybeError instanceof Error) {
    return maybeError.message;
  }
  return defaultMessage || 'Unknown error';
}

/**
 * ProjectConfigManager provides project config objects via its methods
 * getConfig and onUpdate. It uses a DatafileManager to fetch datafiles. It is
 * responsible for parsing and validating datafiles, and converting datafile
 * string into project config objects.
 * @param {ProjectConfigManagerConfig}    config
 */
export class ProjectConfigManager {
  private updateListeners: Array<(config: ProjectConfig) => void> = [];
  private configObj: ProjectConfig | null = null;
  private optimizelyConfigObj: OptimizelyConfig | null = null;
  private readyPromise: Promise<OnReadyResult>;
  public jsonSchemaValidator: { validate(jsonObject: unknown): boolean } | undefined;
  public datafileManager: DatafileManager | null = null;

  constructor(config: ProjectConfigManagerConfig) {
    try {
      this.jsonSchemaValidator = config.jsonSchemaValidator;

      if (!config.datafile && !config.sdkKey) {
        const datafileAndSdkKeyMissingError = new Error(sprintf(ERROR_MESSAGES.DATAFILE_AND_SDK_KEY_MISSING, MODULE_NAME));
        this.readyPromise = Promise.resolve({
          success: false,
          reason: getErrorMessage(datafileAndSdkKeyMissingError),
        });
        logger.error(datafileAndSdkKeyMissingError);
        return;
      }

      let handleNewDatafileException = null;
      if (config.datafile) {
        handleNewDatafileException = this.handleNewDatafile(config.datafile);
      }

      if (config.sdkKey &&  config.datafileManager) {
        this.datafileManager = config.datafileManager;
        this.datafileManager.start();
        this.readyPromise = this.datafileManager
          .onReady()
          .then(this.onDatafileManagerReadyFulfill.bind(this), this.onDatafileManagerReadyReject.bind(this));
        this.datafileManager.on('update', this.onDatafileManagerUpdate.bind(this));
      } else if (this.configObj) {
        this.readyPromise = Promise.resolve({
          success: true,
        });
      } else {
        this.readyPromise = Promise.resolve({
          success: false,
          reason: getErrorMessage(handleNewDatafileException, 'Invalid datafile'),
        });
      }
    } catch (ex) {
      logger.error(ex);
      this.readyPromise = Promise.resolve({
        success: false,
        reason: getErrorMessage(ex, 'Error in initialize'),
      });
    }
  }

  /**
   * Respond to datafile manager's onReady promise becoming fulfilled.
   * If there are validation or parse failures using the datafile provided by
   * DatafileManager, ProjectConfigManager's ready promise is resolved with an
   * unsuccessful result. Otherwise, ProjectConfigManager updates its own project
   * config object from the new datafile, and its ready promise is resolved with a
   * successful result.
   */
  private onDatafileManagerReadyFulfill(): OnReadyResult {
    if (this.datafileManager) {
      const newDatafileError = this.handleNewDatafile(this.datafileManager.get());
      if (newDatafileError) {
        return {
          success: false,
          reason: getErrorMessage(newDatafileError),
        };
      }
      return { success: true };
    }

    return {
      success: false,
      reason: getErrorMessage(null, 'Datafile manager is not provided'),
    }
  }

  /**
   * Respond to datafile manager's onReady promise becoming rejected.
   * When DatafileManager's onReady promise is rejected, there is no possibility
   * of obtaining a datafile. In this case, ProjectConfigManager's ready promise
   * is fulfilled with an unsuccessful result.
   * @param   {Error}   err
   * @returns {Object}
   */
  private onDatafileManagerReadyReject(err: Error): OnReadyResult {
    return {
      success: false,
      reason: getErrorMessage(err, 'Failed to become ready'),
    };
  }

  /**
   * Respond to datafile manager's update event. Attempt to update own config
   * object using latest datafile from datafile manager. Call own registered
   * update listeners if successful
   */
  private onDatafileManagerUpdate(): void {
    if (this.datafileManager) {
      this.handleNewDatafile(this.datafileManager.get());
    }
  }

  /**
   * Handle new datafile by attemping to create a new Project Config object. If successful and
   * the new config object's revision is newer than the current one, sets/updates the project config
   * and optimizely config object instance variables and returns null for the error. If unsuccessful,
   * the project config and optimizely config objects will not be updated, and the error is returned.
   * @param   {string | object}        newDatafile
   * @returns {Error|null}    error or null
   */
  // TODO[OASIS-6649]: Don't use object type
  // eslint-disable-next-line  @typescript-eslint/ban-types
  private handleNewDatafile(newDatafile: string | object): Error | null {
    const { configObj, error } = tryCreatingProjectConfig({
      datafile: newDatafile,
      jsonSchemaValidator: this.jsonSchemaValidator,
      logger: logger
    });

    if (error) {
      logger.error(error);
    } else {
      const oldRevision = this.configObj ? this.configObj.revision : 'null';
      if (configObj && oldRevision !== configObj.revision) {
        this.configObj = configObj;
        this.optimizelyConfigObj = null;
        this.updateListeners.forEach((listener) => listener(configObj));
      }
    }

    return error;
  }

  /**
   * Returns the current project config object, or null if no project config object
   * is available
   * @return {ProjectConfig|null}
   */
  getConfig(): ProjectConfig | null {
    return this.configObj;
  }

  /**
   * Returns the optimizely config object or null
   * @return {OptimizelyConfig|null}
   */
  getOptimizelyConfig(): OptimizelyConfig | null {
    if (!this.optimizelyConfigObj && this.configObj) {
      this.optimizelyConfigObj = createOptimizelyConfig(this.configObj, toDatafile(this.configObj));
    }
    return this.optimizelyConfigObj;
  }

  /**
   * Returns a Promise that fulfills when this ProjectConfigManager is ready to
   * use (meaning it has a valid project config object), or has failed to become
   * ready.
   *
   * Failure can be caused by the following:
   * - At least one of sdkKey or datafile is not provided in the constructor argument
   * - The provided datafile was invalid
   * - The datafile provided by the datafile manager was invalid
   * - The datafile manager failed to fetch a datafile
   *
   * The returned Promise is fulfilled with a result object containing these
   * properties:
   *    - success (boolean): True if this instance is ready to use with a valid
   *                         project config object, or false if it failed to
   *                         become ready
   *    - reason (string=):  If success is false, this is a string property with
   *                         an explanatory message.
   * @return {Promise}
   */
  onReady(): Promise<OnReadyResult> {
    return this.readyPromise;
  }

  /**
   * Add a listener for project config updates. The listener will be called
   * whenever this instance has a new project config object available.
   * Returns a dispose function that removes the subscription
   * @param  {Function} listener
   * @return {Function}
   */
  onUpdate(listener: (config: ProjectConfig) => void): (() => void) {
    this.updateListeners.push(listener);
    return () => {
      const index = this.updateListeners.indexOf(listener);
      if (index > -1) {
        this.updateListeners.splice(index, 1);
      }
    };
  }

  /**
   * Stop the internal datafile manager and remove all update listeners
   */
  stop(): void {
    if (this.datafileManager) {
      this.datafileManager.stop();
    }
    this.updateListeners = [];
  }
}

export function createProjectConfigManager(config: ProjectConfigManagerConfig): ProjectConfigManager {
  return new ProjectConfigManager(config);
}<|MERGE_RESOLUTION|>--- conflicted
+++ resolved
@@ -13,13 +13,8 @@
  * See the License for the specific language governing permissions and
  * limitations under the License.
  */
-<<<<<<< HEAD
-import { sprintf } from '../../utils/fns';
 import { getLogger } from '../../modules/logging';
-=======
-import { getLogger } from '@optimizely/js-sdk-logging';
 import { sprintf } from '@utils/fns';
->>>>>>> f36baf4a
 
 import { ERROR_MESSAGES } from '@utils/enums';
 import { createOptimizelyConfig } from '../optimizely_config';
