--- conflicted
+++ resolved
@@ -29,15 +29,9 @@
 * ProjectConfigManager provides project config objects via its methods
 * getConfig and onUpdate. It uses a DatafileManager to fetch datafiles. It is
 * responsible for parsing and validating datafiles, and converting datafile
-<<<<<<< HEAD
-* JSON objects into project config objects.
-* @param     {ProjectConfig}        config
-* @param     {Object|string}        config.datafile
-=======
 * string into project config objects.
 * @param     {ProjectConfig}        config
 * @param     {string}               config.datafile
->>>>>>> 8da72674
 * @param     {Object}               config.datafileOptions
 * @param     {Object}               config.jsonSchemaValidator
 * @param     {string}               config.sdkKey
