{
  "name": "@optimizely/optimizely-sdk",
<<<<<<< HEAD
  "version": "4.4.2",
=======
  "version": "4.4.3",
>>>>>>> b9b81c4a
  "description": "JavaScript SDK for Optimizely X Full Stack",
  "module": "dist/optimizely.browser.es.min.js",
  "main": "dist/optimizely.node.min.js",
  "browser": "dist/optimizely.browser.min.js",
  "react-native": "dist/optimizely.react_native.min.js",
  "typings": "lib/index.d.ts",
  "scripts": {
    "clean": "rm -rf dist",
    "lint": "tsc --noEmit && eslint 'lib/**/*.js' 'lib/**/*.ts'",
    "test": "TS_NODE_COMPILER_OPTIONS='{\"module\": \"commonjs\" }' mocha -r ts-node/register -r lib/tests/exit_on_unhandled_rejection.js 'lib/**/*.tests.ts' 'lib/**/*.tests.js'",
    "posttest": "npm run lint",
    "test-ci": "npm run test-xbrowser && npm run test-umdbrowser",
    "test-xbrowser": "karma start karma.bs.conf.js --single-run",
    "test-umdbrowser": "npm run build-browser-umd && karma start karma.umd.conf.js --single-run",
    "prebuild": "npm run clean",
    "build": "rollup -c",
    "build-browser-umd": "rollup -c --config-umd",
    "precover": "nyc npm test",
    "cover": "nyc report -r lcov",
    "precoveralls": "npm run cover",
    "coveralls": "< coverage/lcov.info coveralls",
    "prepublishOnly": "npm run build && npm test && npm run test-xbrowser && npm run test-umdbrowser"
  },
  "repository": {
    "type": "git",
    "url": "git+https://github.com/optimizely/javascript-sdk.git",
    "directory": "packages/optimizely-sdk"
  },
  "license": "Apache-2.0",
  "engines": {
    "node": ">=8.0.0"
  },
  "keywords": [
    "optimizely"
  ],
  "bugs": {
    "url": "https://github.com/optimizely/javascript-sdk/issues"
  },
  "homepage": "https://github.com/optimizely/javascript-sdk/tree/master/packages/optimizely-sdk",
  "dependencies": {
    "@optimizely/js-sdk-datafile-manager": "^0.8.0",
    "@optimizely/js-sdk-event-processor": "^0.8.0",
    "@optimizely/js-sdk-logging": "^0.1.0",
    "@optimizely/js-sdk-utils": "^0.4.0",
    "json-schema": "^0.2.3",
    "murmurhash": "0.0.2"
  },
  "devDependencies": {
    "@rollup/plugin-commonjs": "^11.0.2",
    "@rollup/plugin-node-resolve": "^7.1.1",
    "@types/chai": "^4.2.11",
    "@types/mocha": "^5.2.7",
    "@typescript-eslint/eslint-plugin": "^3.2.0",
    "@typescript-eslint/parser": "^3.2.0",
    "bluebird": "^3.4.6",
    "chai": "^4.2.0",
    "coveralls": "^3.0.2",
    "eslint": "^6.7.2",
    "json-loader": "^0.5.4",
    "karma": "^4.4.1",
    "karma-browserstack-launcher": "^1.5.1",
    "karma-chai": "^0.1.0",
    "karma-chrome-launcher": "^2.1.1",
    "karma-mocha": "^1.3.0",
    "karma-webpack": "^4.0.2",
    "lodash": "^4.17.11",
    "mocha": "^5.2.0",
    "mocha-lcov-reporter": "^1.3.0",
    "nock": "^7.7.2",
    "nyc": "^15.0.1",
    "promise-polyfill": "8.1.0",
    "rollup": "2.2.0",
    "rollup-plugin-terser": "^5.3.0",
    "rollup-plugin-typescript2": "^0.27.1",
    "sinon": "^2.3.1",
    "ts-loader": "^7.0.5",
    "ts-node": "^8.10.2",
    "typescript": "^4.0.3",
    "webpack": "^4.42.1"
  },
  "publishConfig": {
    "access": "public"
  },
  "files": [
    "dist/",
    "lib/",
    "LICENSE",
    "CHANGELOG",
    "README.md",
    "package.json"
  ],
  "nyc": {
    "temp-dir": "coverage/raw"
  }
}<|MERGE_RESOLUTION|>--- conflicted
+++ resolved
@@ -1,10 +1,6 @@
 {
   "name": "@optimizely/optimizely-sdk",
-<<<<<<< HEAD
-  "version": "4.4.2",
-=======
   "version": "4.4.3",
->>>>>>> b9b81c4a
   "description": "JavaScript SDK for Optimizely X Full Stack",
   "module": "dist/optimizely.browser.es.min.js",
   "main": "dist/optimizely.node.min.js",
